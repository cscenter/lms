# Read project environment into os.environ before importing base configuration
import environ
import sys

env = environ.Env()
environ.Env.read_env(env_file=env.str('ENV_FILE', default=None))

from lms.settings.extended import *

sys.path.append(str(ROOT_DIR / "compscicenter_ru" / "apps"))

SITE_ID = 1
if REDIS_DB_INDEX is None:
    for queue_config in RQ_QUEUES.values():
        queue_config['DB'] = SITE_ID
    THUMBNAIL_REDIS_DB = SITE_ID

PROJECT_DIR = Path(__file__).parents[1]

ALLOWED_HOSTS = env.list("DJANGO_ALLOWED_HOSTS", default=[".compscicenter.ru"])

WSGI_APPLICATION = 'compscicenter_ru.wsgi.application'
ROOT_URLCONF = 'compscicenter_ru.urls'
# FIXME: move to the SiteConfiguration model
LMS_SUBDOMAIN = 'my'

SUBDOMAIN_URLCONFS = {
    None: ROOT_URLCONF,
    LMS_SUBDOMAIN: 'lms.urls',
}

INSTALLED_APPS += [
    'compscicenter_ru',
    'announcements.apps.AnnouncementsConfig',
    'application.apps.ApplicationConfig',
    'online_courses.apps.Config',
    'publications.apps.PublicationsConfig',
]

NEWRELIC_CONF = str(PROJECT_DIR / "newrelic.ini")
NEWRELIC_ENV = env.str('NEWRELIC_ENV', default='production')

<<<<<<< HEAD

# Template customization
LOGO_PATH = 'v1/img/center/logo.svg'
FAVICON_PATH = 'v1/img/center/favicon.png'


TEMPLATES = [
    {
        "BACKEND": "django_jinja.backend.Jinja2",
        "APP_DIRS": False,
        'DIRS': [
            str(PROJECT_DIR / "jinja2"),
            django.__path__[0] + '/forms/jinja2',
            str(ROOT_DIR / "lms" / "jinja2"),
            str(SHARED_APPS_DIR / "surveys" / "jinja2"),
            # svg inline support
            str(ASSETS_ROOT / "v2" / "dist" / "img"),
        ],
        "NAME": "jinja2",
        "OPTIONS": {
            "match_extension": None,
            "match_regex": r"^(?!admin/).*",
            "filters": {
                "markdown": "core.jinja2.filters.markdown",
                "pluralize": "core.jinja2.filters.pluralize",
                "with_classes": "core.jinja2.filters.with_classes",
                "youtube_video_id": "core.jinja2.filters.youtube_video_id",
                "as_survey": "surveys.jinja2_filters.render_form",
            },
            "constants": {
                "CSRF_COOKIE_NAME": CSRF_COOKIE_NAME,
                "FAVICON_PATH": FAVICON_PATH,
                "LOGO_PATH": LOGO_PATH,
                "SENTRY_DSN": SENTRY_DSN,
            },
            "globals": {
                "messages": "core.jinja2.globals.messages",
                "get_menu": "core.jinja2.globals.generate_menu",
                "crispy": "core.jinja2.globals.crispy",
                "pagination": "core.jinja2.globals.pagination",
            },
            "extensions": [
                "jinja2.ext.do",
                "jinja2.ext.loopcontrols",
                "jinja2.ext.with_",
                "jinja2.ext.i18n",
                "jinja2.ext.autoescape",
                "django_jinja.builtins.extensions.CsrfExtension",
                "django_jinja.builtins.extensions.CacheExtension",
                "django_jinja.builtins.extensions.TimezoneExtension",
                "django_jinja.builtins.extensions.StaticFilesExtension",
                "django_jinja.builtins.extensions.DjangoFiltersExtension",
                "webpack_loader.contrib.jinja2ext.WebpackExtension",
                "core.jinja2.ext.UrlExtension",
                "core.jinja2.ext.SpacelessExtension"
            ],
            "bytecode_cache": {
                "name": "default",
                "backend": "django_jinja.cache.BytecodeCache",
                "enabled": False,
            },
            "newstyle_gettext": True,
            "autoescape": False,
            "auto_reload": DEBUG,
            "translation_engine": "django.utils.translation",
        }
    },
    {
        'BACKEND': 'django.template.backends.django.DjangoTemplates',
        'APP_DIRS': False,
        'DIRS': [
            str(PROJECT_DIR / "templates"),
            str(SHARED_APPS_DIR / "admission" / "templates"),
            str(SHARED_APPS_DIR / "staff" / "templates"),
            str(SHARED_APPS_DIR / "templates"),
            django.__path__[0] + '/forms/templates',
        ],
        'OPTIONS': {
            'loaders': [
                'django.template.loaders.filesystem.Loader',
                # FIXME: this setting overrides `APP_DIRS` behavior! WTF?
                'django.template.loaders.app_directories.Loader',
            ],
            'context_processors': (
                'django.contrib.auth.context_processors.auth',
                'django.template.context_processors.debug',
                'django.template.context_processors.i18n',
                'django.template.context_processors.media',
                'django.template.context_processors.static',
                'django.template.context_processors.tz',
                'django.contrib.messages.context_processors.messages',
                'django.template.context_processors.request',
                'core.context_processors.subdomain',
                'core.context_processors.js_config',
                'core.context_processors.common_context'
            ),
            'debug': DEBUG
        }
    },
]
FORM_RENDERER = 'django.forms.renderers.TemplatesSetting'

LOCALE_PATHS += [
    str(PROJECT_DIR / "locale"),
    str(SHARED_APPS_DIR / "projects" / "locale"),
    str(SHARED_APPS_DIR / "admission" / "locale"),
    str(SHARED_APPS_DIR / "surveys" / "locale"),
]

SECRET_KEY = env('DJANGO_SECRET_KEY')

ALLOWED_HOSTS = env.list("DJANGO_ALLOWED_HOSTS", default=[".compscicenter.ru"])


# Email settings
DEFAULT_FROM_EMAIL = EMAIL_HOST_USER = 'noreply@compscicenter.ru'
EMAIL_HOST = env.str('DJANGO_EMAIL_HOST', default='smtp.yandex.ru')
EMAIL_HOST_PASSWORD = env.str('DJANGO_EMAIL_HOST_PASSWORD')
EMAIL_PORT = env.int('DJANGO_EMAIL_PORT', default=465)
EMAIL_USE_TLS = False
EMAIL_USE_SSL = True
EMAIL_BACKEND = 'django.core.mail.backends.smtp.EmailBackend'
=======
# Append project template dirs
for template in TEMPLATES:
    if "Jinja2" in template["BACKEND"]:
        template["DIRS"] = [str(PROJECT_DIR / "jinja2")] + template["DIRS"]
    elif "DjangoTemplates" in template["BACKEND"]:
        template["DIRS"] = [str(PROJECT_DIR / "templates")] + template["DIRS"]
>>>>>>> 16c78fa4

CACHES['social_networks'] = {
    'BACKEND': 'django.core.cache.backends.filebased.FileBasedCache',
    'LOCATION': str(ROOT_DIR / ".cache")
}


# Append project translation
LOCALE_PATHS = [str(PROJECT_DIR / "locale")] + LOCALE_PATHS

LDAP_TLS_TRUSTED_CA_CERT_FILE = env.str('LDAP_TLS_TRUSTED_CA_CERT_FILE', default=str(PROJECT_DIR / "LDAPTrustedCA.crt"))<|MERGE_RESOLUTION|>--- conflicted
+++ resolved
@@ -40,137 +40,12 @@
 NEWRELIC_CONF = str(PROJECT_DIR / "newrelic.ini")
 NEWRELIC_ENV = env.str('NEWRELIC_ENV', default='production')
 
-<<<<<<< HEAD
-
-# Template customization
-LOGO_PATH = 'v1/img/center/logo.svg'
-FAVICON_PATH = 'v1/img/center/favicon.png'
-
-
-TEMPLATES = [
-    {
-        "BACKEND": "django_jinja.backend.Jinja2",
-        "APP_DIRS": False,
-        'DIRS': [
-            str(PROJECT_DIR / "jinja2"),
-            django.__path__[0] + '/forms/jinja2',
-            str(ROOT_DIR / "lms" / "jinja2"),
-            str(SHARED_APPS_DIR / "surveys" / "jinja2"),
-            # svg inline support
-            str(ASSETS_ROOT / "v2" / "dist" / "img"),
-        ],
-        "NAME": "jinja2",
-        "OPTIONS": {
-            "match_extension": None,
-            "match_regex": r"^(?!admin/).*",
-            "filters": {
-                "markdown": "core.jinja2.filters.markdown",
-                "pluralize": "core.jinja2.filters.pluralize",
-                "with_classes": "core.jinja2.filters.with_classes",
-                "youtube_video_id": "core.jinja2.filters.youtube_video_id",
-                "as_survey": "surveys.jinja2_filters.render_form",
-            },
-            "constants": {
-                "CSRF_COOKIE_NAME": CSRF_COOKIE_NAME,
-                "FAVICON_PATH": FAVICON_PATH,
-                "LOGO_PATH": LOGO_PATH,
-                "SENTRY_DSN": SENTRY_DSN,
-            },
-            "globals": {
-                "messages": "core.jinja2.globals.messages",
-                "get_menu": "core.jinja2.globals.generate_menu",
-                "crispy": "core.jinja2.globals.crispy",
-                "pagination": "core.jinja2.globals.pagination",
-            },
-            "extensions": [
-                "jinja2.ext.do",
-                "jinja2.ext.loopcontrols",
-                "jinja2.ext.with_",
-                "jinja2.ext.i18n",
-                "jinja2.ext.autoescape",
-                "django_jinja.builtins.extensions.CsrfExtension",
-                "django_jinja.builtins.extensions.CacheExtension",
-                "django_jinja.builtins.extensions.TimezoneExtension",
-                "django_jinja.builtins.extensions.StaticFilesExtension",
-                "django_jinja.builtins.extensions.DjangoFiltersExtension",
-                "webpack_loader.contrib.jinja2ext.WebpackExtension",
-                "core.jinja2.ext.UrlExtension",
-                "core.jinja2.ext.SpacelessExtension"
-            ],
-            "bytecode_cache": {
-                "name": "default",
-                "backend": "django_jinja.cache.BytecodeCache",
-                "enabled": False,
-            },
-            "newstyle_gettext": True,
-            "autoescape": False,
-            "auto_reload": DEBUG,
-            "translation_engine": "django.utils.translation",
-        }
-    },
-    {
-        'BACKEND': 'django.template.backends.django.DjangoTemplates',
-        'APP_DIRS': False,
-        'DIRS': [
-            str(PROJECT_DIR / "templates"),
-            str(SHARED_APPS_DIR / "admission" / "templates"),
-            str(SHARED_APPS_DIR / "staff" / "templates"),
-            str(SHARED_APPS_DIR / "templates"),
-            django.__path__[0] + '/forms/templates',
-        ],
-        'OPTIONS': {
-            'loaders': [
-                'django.template.loaders.filesystem.Loader',
-                # FIXME: this setting overrides `APP_DIRS` behavior! WTF?
-                'django.template.loaders.app_directories.Loader',
-            ],
-            'context_processors': (
-                'django.contrib.auth.context_processors.auth',
-                'django.template.context_processors.debug',
-                'django.template.context_processors.i18n',
-                'django.template.context_processors.media',
-                'django.template.context_processors.static',
-                'django.template.context_processors.tz',
-                'django.contrib.messages.context_processors.messages',
-                'django.template.context_processors.request',
-                'core.context_processors.subdomain',
-                'core.context_processors.js_config',
-                'core.context_processors.common_context'
-            ),
-            'debug': DEBUG
-        }
-    },
-]
-FORM_RENDERER = 'django.forms.renderers.TemplatesSetting'
-
-LOCALE_PATHS += [
-    str(PROJECT_DIR / "locale"),
-    str(SHARED_APPS_DIR / "projects" / "locale"),
-    str(SHARED_APPS_DIR / "admission" / "locale"),
-    str(SHARED_APPS_DIR / "surveys" / "locale"),
-]
-
-SECRET_KEY = env('DJANGO_SECRET_KEY')
-
-ALLOWED_HOSTS = env.list("DJANGO_ALLOWED_HOSTS", default=[".compscicenter.ru"])
-
-
-# Email settings
-DEFAULT_FROM_EMAIL = EMAIL_HOST_USER = 'noreply@compscicenter.ru'
-EMAIL_HOST = env.str('DJANGO_EMAIL_HOST', default='smtp.yandex.ru')
-EMAIL_HOST_PASSWORD = env.str('DJANGO_EMAIL_HOST_PASSWORD')
-EMAIL_PORT = env.int('DJANGO_EMAIL_PORT', default=465)
-EMAIL_USE_TLS = False
-EMAIL_USE_SSL = True
-EMAIL_BACKEND = 'django.core.mail.backends.smtp.EmailBackend'
-=======
 # Append project template dirs
 for template in TEMPLATES:
     if "Jinja2" in template["BACKEND"]:
         template["DIRS"] = [str(PROJECT_DIR / "jinja2")] + template["DIRS"]
     elif "DjangoTemplates" in template["BACKEND"]:
         template["DIRS"] = [str(PROJECT_DIR / "templates")] + template["DIRS"]
->>>>>>> 16c78fa4
 
 CACHES['social_networks'] = {
     'BACKEND': 'django.core.cache.backends.filebased.FileBasedCache',
