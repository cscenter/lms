--- conflicted
+++ resolved
@@ -8,15 +8,9 @@
 msgstr ""
 "Project-Id-Version: PACKAGE VERSION\n"
 "Report-Msgid-Bugs-To: \n"
-<<<<<<< HEAD
 "POT-Creation-Date: 2025-01-30 12:28+0000\n"
 "PO-Revision-Date: 2025-01-30 12:29+0000\n"
 "Last-Translator: Админ Админов <admin@admin.com>\n"
-=======
-"POT-Creation-Date: 2025-01-27 11:59+0000\n"
-"PO-Revision-Date: 2025-01-27 12:00+0000\n"
-"Last-Translator: Дмитрий Чернушевич <dmi4er4@gmail.com>\n"
->>>>>>> 1272e5e2
 "Language-Team: LANGUAGE <LL@li.org>\n"
 "Language: \n"
 "MIME-Version: 1.0\n"
@@ -4376,7 +4370,6 @@
 msgid "spring"
 msgstr "весенний"
 
-<<<<<<< HEAD
 #~ msgid ""
 #~ "Major and minor objects must not be the same: {major} with type "
 #~ "{type(major)}"
@@ -4388,10 +4381,6 @@
 #~ msgid "Major and minor Users must not be the same object: {major}"
 #~ msgstr ""
 #~ "Основной и дублирующий пользователи не должны быть одним объектом: {major}"
-=======
-#~ msgid "Permission time"
-#~ msgstr "Время принятия условий"
->>>>>>> 1272e5e2
 
 #~ msgid "LECTIONS ONLY type can be used with WITHOUT GRADE grade only"
 #~ msgstr ""
