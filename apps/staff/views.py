--- conflicted
+++ resolved
@@ -126,12 +126,8 @@
 
 class FutureGraduateStatsView(CuratorOnlyMixin, generic.TemplateView):
     template_name = "staff/diplomas_stats.html"
-<<<<<<< HEAD
     BAD_GRADES = GradeTypes.unsatisfactory_grades
-=======
-    BAD_GRADES = [GradeTypes.UNSATISFACTORY, GradeTypes.NOT_GRADED]
     BAD_PROJECT_GRADES = [ProjectGradeTypes.UNSATISFACTORY, ProjectGradeTypes.NOT_GRADED]
->>>>>>> 96854f99
 
     def get_context_data(self, branch_id, **kwargs):
         student_profiles = (StudentProfile.objects
