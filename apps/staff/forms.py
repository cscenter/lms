import csv
from datetime import datetime
from crispy_forms.bootstrap import FormActions
from crispy_forms.helper import FormHelper
from crispy_forms.layout import Div, Layout, Row, Submit, Fieldset, Column
from django import forms
from django.conf import settings
from django.core.exceptions import ValidationError
from django.utils import timezone
from django.utils.translation import gettext_lazy as _
from django.utils import timezone

from core.urls import reverse
from core.widgets import DateInputTextWidget
<<<<<<< HEAD
from learning.settings import StudentStatuses
from staff.utils import get_academic_discipline_choices, get_admission_year_choices, get_branche_choices, get_curriculum_year_choices, get_email_template_choices
from users.models import User, StudentTypes
=======
from users.models import User, StudentProfile
>>>>>>> bd3f97ca


class GraduationForm(forms.Form):
    graduated_on = forms.DateField(
        label=_("Date of Graduation"),
        widget=DateInputTextWidget(attrs={'class': 'datepicker'}))

    def __init__(self, *args, **kwargs):
        super().__init__(*args, **kwargs)
        self.helper = FormHelper(self)
        self.helper.layout = Layout(
            Row(
                Div('graduated_on', css_class="col-xs-4"),
            ),
            FormActions(Submit('submit', 'Сгенерировать профили'))
        )


class MergeUsersForm(forms.Form):
    major_email = forms.EmailField(
        label=_("Major User email")
    )
    minor_email = forms.EmailField(
        label=_("Minor User email")
    )

    def __init__(self, *args, **kwargs):
        super().__init__(*args, **kwargs)
        self.helper = FormHelper(self)
        self.helper.form_action = reverse("staff:merge_users")
        self.helper.layout = Layout(
            Row(
                Div('major_email', css_class="col-xs-4"),
                Div('minor_email', css_class="col-xs-4"),
            ),
            FormActions(Submit('submit', _('Merge Users'),
                               onclick="return confirm('Вы уверены? Это действие нельзя обратить');"))
        )

    def clean_major_email(self):
        major_email = self.cleaned_data.get('major_email')
        if not User.objects.filter(email__iexact=major_email).exists():
            raise ValidationError(_("There is no User with this email"))
        return major_email

    def clean_minor_email(self):
        minor_email = self.cleaned_data.get('minor_email')
        if not User.objects.filter(email__iexact=minor_email).exists():
            raise ValidationError(_("There is no User with this email"))
        return minor_email

    def clean(self):
        major_email = self.cleaned_data.get('major_email')
        minor_email = self.cleaned_data.get('minor_email')
        if major_email == minor_email:
            raise ValidationError(_("Emails must not be the same"))

class BadgeNumberFromCSVForm(forms.Form):
    csv_file = forms.FileField(label=_('CSV file'), required=True)
    
    def __init__(self, *args, **kwargs):
        super().__init__(*args, **kwargs)
        self.helper = FormHelper(self)
        self.helper.form_action = reverse("staff:badge_number_from_csv")
        self.helper.layout = Layout(
            Row(
                Div('csv_file', css_class="col-xs-4"),
            ),
            FormActions(Submit('submit', _('Fill in badge numbers')))
        )

    def clean_csv_file(self):
        csv_file = self.cleaned_data['csv_file']
        try:
            decoded_file = csv_file.read().decode('utf-8').splitlines()
            reader = csv.DictReader(decoded_file)
        except Exception as e:
            raise ValidationError(_(f"File read error: {str(e)}"))
        
        headers = reader.fieldnames
        required_columns = {"Почта", "Номер пропуска"}
        if not required_columns.issubset(set(headers)):
            raise ValidationError(_('CSV file must contain "Email" and "Badge number" columns'))
        csv_file.seek(0)
        return csv_file
<<<<<<< HEAD
    

class ConfirmSendLettersForm(forms.Form):
    """
    Form for confirming email sending.
    This form is used to display the confirmation page and handle the confirmation/cancellation.
    """
    email_template_id = forms.CharField(widget=forms.HiddenInput())
    scheduled_time = forms.CharField(widget=forms.HiddenInput(), required=False)
    
    # These fields are just for display, not for actual form submission
    base_info_display = forms.CharField(
        label="",
        required=False,
        widget=forms.TextInput(attrs={
            'readonly': 'readonly', 
            'style': 'border: none; background-color: #f8f9fa; font-weight: bold; font-size: 1.2em; padding: 10px; border-radius: 5px;'
        })
    )
    filter_description_display = forms.CharField(
        label=_("Filters"),
        required=False,
        initial="",
        widget=forms.Textarea(attrs={'readonly': 'readonly', 'rows': 5, 'style': 'border: none; background-color: #f8f9fa; height: 150px;'})
    )
    recipients_display = forms.CharField(
        label=_("Recipients"),
        required=False,
        widget=forms.Textarea(attrs={'readonly': 'readonly', 'rows': 10, 'style': 'border: none; background-color: #f8f9fa;'})
    )
    template_display = forms.CharField(
        label=_("Template"),
        required=False,
        widget=forms.TextInput(attrs={'readonly': 'readonly', 'style': 'border: none; background-color: #f8f9fa;'})
    )
    
    def __init__(self, *args, **kwargs):
        super().__init__(*args, **kwargs)
        
        self.helper = FormHelper(self)
        self.helper.form_action = reverse("staff:send_letters")

        self.helper.layout = Layout(
            
            Fieldset(_('Confirmation'),
                Row(
                    Div('base_info_display', css_class="col-xs-12"),
                ),
                Row(
                    Div('filter_description_display', css_class="col-xs-12"),
                ),
                Row(
                    Div('recipients_display', css_class="col-xs-12"),
                ),
                Row(
                    Div('template_display', css_class="col-xs-12"),
                ),
                # Hidden fields
                'email_template_id',
                'scheduled_time',
            ),
            Row(
                Column(
                    FormActions(
                        Submit('confirm_send', _('Confirm and Send'), css_class='btn-primary'),
                    ),
                    css_class='col-md-3'
                ),
                Column(
                    FormActions(
                        Submit('cancel_send', _('Cancel'), css_class='btn-secondary', formmethod='post'),
                    ),
                    css_class='col-md-2'
                ),
            )
        )
    
    def get_emails(self):
        """
        Get all emails from the form.
        """
        if self.cleaned_data.get('recipients_display'):
            return [email.strip() for email in self.cleaned_data['recipients_display'].split('\n') if email.strip()]


class SendLettersForm(forms.Form):
    branch = forms.MultipleChoiceField(
        label=_("Branch"),
        widget=forms.CheckboxSelectMultiple,
        choices=get_branche_choices,
        required=False
    )
    type = forms.MultipleChoiceField(
        label=_("Student type"),
        widget=forms.CheckboxSelectMultiple,
        choices=StudentTypes.choices,
        required=False
    )
    year_of_admission = forms.MultipleChoiceField(
        label=_("Admission year"),
        widget=forms.CheckboxSelectMultiple,
        choices=get_admission_year_choices,
        required=False
    )
    year_of_curriculum = forms.MultipleChoiceField(
        label=_("Curriculum year"),
        widget=forms.CheckboxSelectMultiple,
        choices=get_curriculum_year_choices,
        required=False
    )
    status = forms.MultipleChoiceField(
        label=_("Status"),
        widget=forms.CheckboxSelectMultiple,
        choices=StudentStatuses.choices,
        required=False
    )
    academic_disciplines = forms.MultipleChoiceField(
        label=_("Fields of study"),
        widget=forms.CheckboxSelectMultiple,
        choices=get_academic_discipline_choices,
        required=False
    )
    email_template = forms.ChoiceField(
        label=_("Email template"),
        choices=get_email_template_choices,
        required=True
    )
    test_email = forms.EmailField(
        label=_("Test email"),
        required=False
    )
    scheduled_time = forms.DateTimeField(
        label=_("Schedule sending time"),
        required=False,
        # Initial value will be set in __init__
    )
    action = forms.CharField(
        widget=forms.HiddenInput(),
        required=False
    )
    
    def clean_scheduled_time(self):
        scheduled_time = self.cleaned_data.get('scheduled_time')
        if scheduled_time:
            if scheduled_time <= timezone.now():
                scheduled_time = None
            elif not timezone.is_naive(scheduled_time):
                naive_dt = datetime(
                    scheduled_time.year, scheduled_time.month, scheduled_time.day,
                    scheduled_time.hour, scheduled_time.minute
                )
                scheduled_time = self.tz.localize(naive_dt)
            else:
                scheduled_time = timezone.make_aware(scheduled_time, self.tz)
        
        return scheduled_time
    
    def __init__(self, *args, **kwargs):
        self.request = kwargs.pop('request', None)
        super().__init__(*args, **kwargs)
        
        self.tz = self.request.user.time_zone if self.request.user.time_zone else settings.DEFAULT_TIMEZONE
        local_time = timezone.localtime(timezone.now(), self.tz)
        self.fields['scheduled_time'].initial = local_time.strftime('%d.%m.%Y %H:%M')
        self.fields['scheduled_time'].help_text = f"Временная зона {getattr(self.tz, 'zone', str(self.tz))} {datetime.now(self.tz).strftime('%z')[:3]}"
        
        self.helper = FormHelper(self)
        self.helper.form_action = reverse("staff:confirm_send_letters")
        self.helper.layout = Layout(
            Fieldset(_('Filters'),
                Row(
                    Div('branch', css_class="col-xs-4"),
                    Div('year_of_admission', css_class="col-xs-4"),
                    Div('year_of_curriculum', css_class="col-xs-4"),
                ),
                Row(
                    Div('type', css_class="col-xs-4"),
                    Div('status', css_class="col-xs-4"),
                    Div('academic_disciplines', css_class="col-xs-4"),
                ),
            ),
            Row(
                Column(
                    Fieldset(_('Testing letter'),
                        Row(
                            Div('test_email', css_class="col-xs-12"),
                        ),
                        FormActions(Submit('submit_test', _('Send for testing')))
                    ),
                    css_class="col-md-6"
                ),
                Column(
                    Fieldset(_('Sending letter'),
                        Row(
                            Div('email_template', css_class="col-xs-12"),
                        ),
                        Row(
                            Div('scheduled_time', css_class="col-xs-12"),
                        ),
                        FormActions(Submit('submit_send', _('Ready to send')))
                    ),
                    css_class="col-md-6"
                )
            )
        )
=======


class ExportForDiplomas(forms.Form):
    def __init__(self, *args, **kwargs):
        self.request = kwargs.pop('request')
        super().__init__(*args, **kwargs)
        # Get all years where there are graduates
        self.graduated_years = self.get_graduated_years()
        year_choices = [(year, str(year)) for year in self.graduated_years]
        
        self.fields['graduated_year'] = forms.ChoiceField(
            label=_("Year of Graduation"),
            choices=year_choices
        )
        
        self.helper = FormHelper(self)
        self.helper.form_action = reverse("staff:export_for_electronic_diplomas")
        self.helper.layout = Layout(
            Row(
                Div('graduated_year', css_class="col-xs-4"),
            ),
            FormActions(Submit('submit', _('Dowload CSV')))
        )

    def get_graduated_years(self):
        """
        Get all years in which there are graduates.
        """
        # Get distinct year_of_curriculum values from StudentProfile
        # Optimize by only selecting the year_of_curriculum field and filtering by site
        current_year = timezone.now().year
            
        curriculum_years = StudentProfile.objects.filter(
            site=self.request.site,
            year_of_curriculum__lte=current_year-2,
            status=""
        ).distinct('year_of_curriculum').values_list('year_of_curriculum', flat=True)
        
        return sorted([year + 2 for year in curriculum_years], reverse=True)

    def clean(self):
        try:
            graduated_year = int(self.cleaned_data.get('graduated_year'))
            if graduated_year not in self.graduated_years:
                raise ValidationError(_("Not supported graduation year"))
        except (ValueError, TypeError):
            raise ValidationError(_("Invalid year format"))
>>>>>>> bd3f97ca
<|MERGE_RESOLUTION|>--- conflicted
+++ resolved
@@ -12,13 +12,9 @@
 
 from core.urls import reverse
 from core.widgets import DateInputTextWidget
-<<<<<<< HEAD
 from learning.settings import StudentStatuses
 from staff.utils import get_academic_discipline_choices, get_admission_year_choices, get_branche_choices, get_curriculum_year_choices, get_email_template_choices
-from users.models import User, StudentTypes
-=======
-from users.models import User, StudentProfile
->>>>>>> bd3f97ca
+from users.models import User, StudentTypes, StudentProfile
 
 
 class GraduationForm(forms.Form):
@@ -104,7 +100,53 @@
             raise ValidationError(_('CSV file must contain "Email" and "Badge number" columns'))
         csv_file.seek(0)
         return csv_file
-<<<<<<< HEAD
+
+
+class ExportForDiplomas(forms.Form):
+    def __init__(self, *args, **kwargs):
+        self.request = kwargs.pop('request')
+        super().__init__(*args, **kwargs)
+        # Get all years where there are graduates
+        self.graduated_years = self.get_graduated_years()
+        year_choices = [(year, str(year)) for year in self.graduated_years]
+        
+        self.fields['graduated_year'] = forms.ChoiceField(
+            label=_("Year of Graduation"),
+            choices=year_choices
+        )
+        
+        self.helper = FormHelper(self)
+        self.helper.form_action = reverse("staff:export_for_electronic_diplomas")
+        self.helper.layout = Layout(
+            Row(
+                Div('graduated_year', css_class="col-xs-4"),
+            ),
+            FormActions(Submit('submit', _('Dowload CSV')))
+        )
+
+    def get_graduated_years(self):
+        """
+        Get all years in which there are graduates.
+        """
+        # Get distinct year_of_curriculum values from StudentProfile
+        # Optimize by only selecting the year_of_curriculum field and filtering by site
+        current_year = timezone.now().year
+            
+        curriculum_years = StudentProfile.objects.filter(
+            site=self.request.site,
+            year_of_curriculum__lte=current_year-2,
+            status=""
+        ).distinct('year_of_curriculum').values_list('year_of_curriculum', flat=True)
+        
+        return sorted([year + 2 for year in curriculum_years], reverse=True)
+
+    def clean(self):
+        try:
+            graduated_year = int(self.cleaned_data.get('graduated_year'))
+            if graduated_year not in self.graduated_years:
+                raise ValidationError(_("Not supported graduation year"))
+        except (ValueError, TypeError):
+            raise ValidationError(_("Invalid year format"))
     
 
 class ConfirmSendLettersForm(forms.Form):
@@ -309,53 +351,4 @@
                     css_class="col-md-6"
                 )
             )
-        )
-=======
-
-
-class ExportForDiplomas(forms.Form):
-    def __init__(self, *args, **kwargs):
-        self.request = kwargs.pop('request')
-        super().__init__(*args, **kwargs)
-        # Get all years where there are graduates
-        self.graduated_years = self.get_graduated_years()
-        year_choices = [(year, str(year)) for year in self.graduated_years]
-        
-        self.fields['graduated_year'] = forms.ChoiceField(
-            label=_("Year of Graduation"),
-            choices=year_choices
-        )
-        
-        self.helper = FormHelper(self)
-        self.helper.form_action = reverse("staff:export_for_electronic_diplomas")
-        self.helper.layout = Layout(
-            Row(
-                Div('graduated_year', css_class="col-xs-4"),
-            ),
-            FormActions(Submit('submit', _('Dowload CSV')))
-        )
-
-    def get_graduated_years(self):
-        """
-        Get all years in which there are graduates.
-        """
-        # Get distinct year_of_curriculum values from StudentProfile
-        # Optimize by only selecting the year_of_curriculum field and filtering by site
-        current_year = timezone.now().year
-            
-        curriculum_years = StudentProfile.objects.filter(
-            site=self.request.site,
-            year_of_curriculum__lte=current_year-2,
-            status=""
-        ).distinct('year_of_curriculum').values_list('year_of_curriculum', flat=True)
-        
-        return sorted([year + 2 for year in curriculum_years], reverse=True)
-
-    def clean(self):
-        try:
-            graduated_year = int(self.cleaned_data.get('graduated_year'))
-            if graduated_year not in self.graduated_years:
-                raise ValidationError(_("Not supported graduation year"))
-        except (ValueError, TypeError):
-            raise ValidationError(_("Invalid year format"))
->>>>>>> bd3f97ca
+        )