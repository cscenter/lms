--- conflicted
+++ resolved
@@ -106,22 +106,12 @@
                 interview_details[index] = interview.get_average_score_display()
                 interview_details[index + 1] = interview_comments.rstrip()
             row.extend(interview_details)
-<<<<<<< HEAD
-
-=======
-            
->>>>>>> 7abd98ee
             # UID
             if applicant.data and "yandex_profile" in applicant.data and "application_ya_id" in applicant.data["yandex_profile"]:
                 uid = applicant.data["yandex_profile"]["application_ya_id"]
             else:
                 uid = ""
             row.append(uid)
-<<<<<<< HEAD
-
-=======
-            
->>>>>>> 7abd98ee
             # UTM
             row.extend([applicant_utms.get(key, "") for key in utm_keys])
 
