import pytest
from bs4 import BeautifulSoup

from django.forms import inlineformset_factory

from core.admin import get_admin_url
from core.models import Branch
from core.tests.factories import BranchFactory
from core.urls import reverse
from courses.admin import CourseBranchInline, CourseTeacherInline
from courses.constants import MaterialVisibilityTypes
<<<<<<< HEAD
from courses.models import Assignment, AssignmentSubmissionFormats, Course, \
    CourseTeacher, CourseBranch, CourseGroupModes
from courses.tests.factories import CourseFactory, SemesterFactory, \
    MetaCourseFactory
=======
from courses.models import (
    Assignment, AssignmentSubmissionFormats, Course, CourseBranch, CourseTeacher
)
from courses.tests.factories import CourseFactory, MetaCourseFactory, SemesterFactory
>>>>>>> 815362e6
from learning.settings import Branches, GradingSystems
from users.tests.factories import CuratorFactory, TeacherFactory


def _get_course_post_data(course=None):
    if course is None:
        branch = BranchFactory(code=Branches.SPB)
        meta_course = MetaCourseFactory()
        term = SemesterFactory.create_current()
    else:
        branch = course.main_branch
        meta_course = course.meta_course
        term = course.semester
    form_data = {
        "meta_course": meta_course.pk,
        "main_branch": branch.pk,
        "semester": term.pk,
        "grading_type": GradingSystems.BASE,
        "capacity": 0,
        "language": "ru",
        "materials_visibility": MaterialVisibilityTypes.PUBLIC,
        "group_mode": CourseGroupModes.BRANCH
    }
    return form_data


def _get_course_teachers_post_data(course=None):
    """Returns POST-data for inline formset"""
    prefix = 'course_teachers'
    if course is not None:
        course_teachers = CourseTeacher.objects.filter(course=course)
        initial_forms = len(course_teachers)
    else:
        initial_forms = 0
        teacher = TeacherFactory()
        course_teachers = [CourseTeacher(teacher=teacher,
                                         course=course,
                                         roles=CourseTeacher.roles.lecturer)]
    form_data = {
        f'{prefix}-INITIAL_FORMS': initial_forms,
        f'{prefix}-MIN_NUM_FORMS': 1,
        f'{prefix}-TOTAL_FORMS': len(course_teachers),
        f'{prefix}-MAX_NUM_FORMS': 1000,
    }
    for i, course_teacher in enumerate(course_teachers):
        roles = [v for v, has_role in course_teacher.roles.items() if has_role]
        data = {
            f'{prefix}-{i}-teacher': course_teacher.teacher_id,
            f'{prefix}-{i}-roles': roles,
            f'{prefix}-{i}-notify_by_default': course_teacher.notify_by_default,
        }
        if course is not None:
            data[f'{prefix}-{i}-id'] = course_teacher.pk
            data[f'{prefix}-{i}-course'] = course.pk
        form_data.update(data)
    return form_data


def _get_course_branch_post_data(course=None):
    prefix = 'coursebranch_set'
    if course is not None:
        course_branches = CourseBranch.objects.filter(course=course)
        initial_forms = len(course_branches)
    else:
        initial_forms = 0
        course_branches = []
    form_data = {
        f'{prefix}-INITIAL_FORMS': initial_forms,
        f'{prefix}-MIN_NUM_FORMS': 0,
        f'{prefix}-TOTAL_FORMS': len(course_branches),
        f'{prefix}-MAX_NUM_FORMS': 1000,
    }
    for i, course_branch in enumerate(course_branches):
        data = {
            f'{prefix}-{i}-branch': course_branch.branch_id,
            f'{prefix}-{i}-is_main': course_branch.is_main,
        }
        if course is not None:
            data[f'{prefix}-{i}-id'] = course_branch.pk
            data[f'{prefix}-{i}-course'] = course.pk
        form_data.update(data)
    return form_data


@pytest.mark.django_db
def test_course_teacher_inline_formset():
    teacher = TeacherFactory()
    CourseTeacherInlineFormSet = inlineformset_factory(
        Course, CourseTeacher, formset=CourseTeacherInline.formset,
        fields=['teacher', 'roles', 'notify_by_default'])
    data = {
        'course_teachers-INITIAL_FORMS': 0,
        'course_teachers-MIN_NUM_FORMS': 1,
        'course_teachers-MAX_NUM_FORMS': 1000,
        'course_teachers-TOTAL_FORMS': 1,
        'course_teachers-0-teacher': teacher.pk,
        'course_teachers-0-roles': ['lecturer'],
    }
    form_set = CourseTeacherInlineFormSet(data, instance=CourseFactory())
    assert form_set.is_valid()
    course = CourseFactory()
    data = _get_course_teachers_post_data(course)
    form_set = CourseTeacherInlineFormSet(data, instance=course)
    assert form_set.is_valid()


@pytest.mark.django_db
def test_course_branches_inline_formset():
    CourseBranchInlineFormSet = inlineformset_factory(
        Course, CourseBranch, formset=CourseBranchInline.formset,
        fields=['branch', 'is_main'])
    data = {
        'coursebranch_set-INITIAL_FORMS': 0,
        'coursebranch_set-MIN_NUM_FORMS': 0,
        'coursebranch_set-MAX_NUM_FORMS': 1000,
        'coursebranch_set-TOTAL_FORMS': 0,
    }
    form_set = CourseBranchInlineFormSet(data, instance=CourseFactory())
    assert form_set.is_valid()
    course = CourseFactory()
    CourseBranch(course=course, branch=BranchFactory()).save()
    data = _get_course_branch_post_data(course)
    form_set = CourseBranchInlineFormSet(data, instance=course)
    assert form_set.is_valid()


@pytest.mark.django_db
def test_course_branches_main_branch(client):
    """Create course with main branch only"""
    curator = CuratorFactory()
    client.login(curator)
    form_data = _get_course_post_data(course=None)
    branch = Branch.objects.get(pk=form_data["main_branch"])
    course_teachers_form_data = _get_course_teachers_post_data()
    form_data.update(course_teachers_form_data)
    branches_form_data = _get_course_branch_post_data()
    form_data.update(branches_form_data)
    add_url = reverse('admin:courses_course_add')
    response = client.post(add_url, form_data, follow=True)
    assert response.status_code == 200
    message = list(response.context['messages'])[0]
    assert 'success' in message.tags
    assert Course.objects.count() == 1
    course = Course.objects.get()
    assert course.branches.count() == 1
    assert course.branches.get() == branch
    assert CourseBranch.objects.get(course=course).is_main


@pytest.mark.django_db
def test_course_branches_invalid(client):
    """
    Create course with one additional branch != main branch but marked
    as main (.is_main=True)
    """
    client.login(CuratorFactory())
    form_data = _get_course_post_data(course=None)
    course_teachers_form_data = _get_course_teachers_post_data(course=None)
    form_data.update(course_teachers_form_data)
    branches_form_data = _get_course_branch_post_data(course=None)
    branch = BranchFactory()
    branches_form_data.update({
        'coursebranch_set-TOTAL_FORMS': 1,
        'coursebranch_set-0-branch': branch.pk,
        'coursebranch_set-0-is_main': True,
    })
    form_data.update(branches_form_data)
    add_url = reverse('admin:courses_course_add')
    response = client.post(add_url, form_data)
    assert response.status_code == 200
    # Check error message about additional branch is marked as main
    assert "additional branch as main" in response.context_data['errors'].as_text()


@pytest.mark.django_db
def test_course_branches_main_branch_and_additional(client):
    """Create course with one additional branch != main branch"""
    client.login(CuratorFactory())
    form_data = _get_course_post_data(course=None)
    course_teachers_form_data = _get_course_teachers_post_data(course=None)
    form_data.update(course_teachers_form_data)
    branches_form_data = _get_course_branch_post_data(course=None)
    branch = BranchFactory()
    branches_form_data.update({
        'coursebranch_set-TOTAL_FORMS': 1,
        'coursebranch_set-0-branch': branch.pk,
        'coursebranch_set-0-is_main': False,
    })
    form_data.update(branches_form_data)
    add_url = reverse('admin:courses_course_add')
    response = client.post(add_url, form_data, follow=True)
    assert response.status_code == 200
    assert Course.objects.count() == 1
    course = Course.objects.get()
    assert course.branches.count() == 2
    assert CourseBranch.objects.count() == 2
    # Additional branch will be saved first
    cb1, cb2 = CourseBranch.objects.order_by('pk')
    assert cb1.branch == branch
    assert not cb1.is_main
    assert cb2.branch == course.main_branch
    assert cb2.is_main


@pytest.mark.django_db
def test_course_branches_main_branch_and_additional2(client):
    """Create course with one additional branch == main branch"""
    client.login(CuratorFactory())
    form_data = _get_course_post_data(course=None)
    course_teachers_form_data = _get_course_teachers_post_data(course=None)
    form_data.update(course_teachers_form_data)
    branches_form_data = _get_course_branch_post_data(course=None)
    branches_form_data.update({
        'coursebranch_set-TOTAL_FORMS': 1,
        'coursebranch_set-0-branch': form_data['main_branch'],
        'coursebranch_set-0-is_main': True,
    })
    form_data.update(branches_form_data)
    add_url = reverse('admin:courses_course_add')
    response = client.post(add_url, form_data, follow=True)
    assert response.status_code == 200
    assert Course.objects.count() == 1
    course = Course.objects.get()
    assert course.branches.count() == 1
    assert CourseBranch.objects.count() == 1
    cb = CourseBranch.objects.get()
    assert cb.branch_id == course.main_branch_id
    assert cb.is_main


@pytest.mark.django_db
def test_course_branches_update_main_branch(client):
    client.login(CuratorFactory())
    main_branch = BranchFactory()
    course = CourseFactory(main_branch=main_branch,
                           teachers=[TeacherFactory()])
    cb1 = CourseBranch.objects.get(course=course, branch=main_branch)
    branch = BranchFactory()
    cb2 = CourseBranch(course=course, branch=branch, is_main=False)
    cb2.save()
    form_data = _get_course_post_data(course)
    course_teachers_form_data = _get_course_teachers_post_data(course)
    form_data.update(course_teachers_form_data)
    branches_form_data = _get_course_branch_post_data(course)
    form_data.update(branches_form_data)
    form_data['main_branch'] = branch.pk
    update_url = reverse('admin:courses_course_change', args=[course.pk])
    # Validation error
    response = client.post(update_url, form_data)
    assert response.status_code == 200
    assert "additional branch as main" in response.context_data['errors'].as_text()
    if branches_form_data['coursebranch_set-0-branch'] == cb1.branch_id:
        prev_main_branch_index = 0
    else:
        prev_main_branch_index = 1
    branches_form_data[f'coursebranch_set-{prev_main_branch_index}-is_main'] = False
    form_data.update(branches_form_data)
    response = client.post(update_url, form_data)
    assert response.status_code == 302
    assert CourseBranch.objects.count() == 2
    course_branch1, course_branch2 = CourseBranch.objects.order_by('pk')
    assert cb1 == course_branch1
    assert not course_branch1.is_main
    assert cb2 == course_branch2
    assert course_branch2.is_main


@pytest.mark.django_db
def test_assignment_admin_view(settings, client):
    curator = CuratorFactory()
    client.login(curator)
    # Datetime widget formatting depends on locale, change it
    settings.LANGUAGE_CODE = 'ru'
    co_in_spb = CourseFactory(main_branch__code=Branches.SPB)
    co_in_nsk = CourseFactory(main_branch__code=Branches.NSK)
    form_data = {
        "course": "",
        "submission_type": AssignmentSubmissionFormats.ONLINE,
        "deadline_at_0": "29.06.2017",
        "deadline_at_1": "00:00:00",
        "time_zone": "Europe/Moscow",
        "title": "title",
        "text": "text",
        "passing_score": "3",
        "maximum_score": "5",
        "weight": "1.00",
        "_continue": "save_and_continue"
    }
    # Test with empty branch aware field
    add_url = reverse('admin:courses_assignment_add')
    response = client.post(add_url, form_data)
    assert response.status_code == 200
    widget_html = response.context['adminform'].form['deadline_at'].as_widget()
    widget = BeautifulSoup(widget_html, "html.parser")
    time_input = widget.find('input', {"name": 'deadline_at_1'})
    assert time_input.get('value') == '00:00:00'
    # Send valid data
    form_data["course"] = co_in_spb.pk
    response = client.post(add_url, form_data, follow=True)
    assert response.status_code == 200
    message = list(response.context['messages'])[0]
    assert 'success' in message.tags
    assert Assignment.objects.count() == 1
    assignment = Assignment.objects.first()
    # In SPB we have msk timezone (UTC +3)
    # In DB we store datetime values in UTC
    assert assignment.deadline_at.day == 28
    assert assignment.deadline_at.hour == 21
    assert assignment.deadline_at.minute == 0
    # Admin widget shows localized time
    change_url = get_admin_url(assignment)
    response = client.get(change_url)
    widget_html = response.context['adminform'].form['deadline_at'].as_widget()
    widget = BeautifulSoup(widget_html, "html.parser")
    time_input = widget.find('input', {"name": 'deadline_at_1'})
    assert time_input.get('value') == '00:00:00'
    date_input = widget.find('input', {"name": 'deadline_at_0'})
    assert date_input.get('value') == '29.06.2017'
    # Change time zone
    form_data["time_zone"] = "Asia/Novosibirsk"
    # form_data["deadline_at_1"] = "00:00:00"
    response = client.post(change_url, form_data)
    assignment.refresh_from_db()
    response = client.get(change_url)
    widget_html = response.context['adminform'].form['deadline_at'].as_widget()
    widget = BeautifulSoup(widget_html, "html.parser")
    time_input = widget.find('input', {"name": 'deadline_at_1'})
    assert time_input.get('value') == '00:00:00'
    assert assignment.deadline_at.hour == 17  # UTC +7 in nsk
    assert assignment.deadline_at.minute == 0
    # Update both time zone and deadline time
    form_data["time_zone"] = "Europe/Moscow"
    form_data["deadline_at_1"] = "06:00:00"
    response = client.post(change_url, form_data)
    assert response.status_code == 302
    assignment.refresh_from_db()
    response = client.get(change_url)
    widget_html = response.context['adminform'].form['deadline_at'].as_widget()
    widget = BeautifulSoup(widget_html, "html.parser")
    time_input = widget.find('input', {"name": 'deadline_at_1'})
    assert time_input.get('value') == '06:00:00'
    assert assignment.deadline_at.hour == 3
    assert assignment.deadline_at.minute == 0
    # Update time zone and deadline, but choose values when
    # UTC time shouldn't change
    form_data["time_zone"] = "Asia/Novosibirsk"
    form_data["deadline_at_1"] = "10:00:00"
    response = client.post(change_url, form_data)
    assert response.status_code == 302
    assignment.refresh_from_db()
    response = client.get(change_url)
    widget_html = response.context['adminform'].form['deadline_at'].as_widget()
    widget = BeautifulSoup(widget_html, "html.parser")
    time_input = widget.find('input', {"name": 'deadline_at_1'})
    assert time_input.get('value') == '10:00:00'
    assert assignment.deadline_at.hour == 3
    assert assignment.deadline_at.minute == 0<|MERGE_RESOLUTION|>--- conflicted
+++ resolved
@@ -9,17 +9,10 @@
 from core.urls import reverse
 from courses.admin import CourseBranchInline, CourseTeacherInline
 from courses.constants import MaterialVisibilityTypes
-<<<<<<< HEAD
 from courses.models import Assignment, AssignmentSubmissionFormats, Course, \
     CourseTeacher, CourseBranch, CourseGroupModes
 from courses.tests.factories import CourseFactory, SemesterFactory, \
     MetaCourseFactory
-=======
-from courses.models import (
-    Assignment, AssignmentSubmissionFormats, Course, CourseBranch, CourseTeacher
-)
-from courses.tests.factories import CourseFactory, MetaCourseFactory, SemesterFactory
->>>>>>> 815362e6
 from learning.settings import Branches, GradingSystems
 from users.tests.factories import CuratorFactory, TeacherFactory
 
