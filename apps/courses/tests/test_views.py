import datetime
from typing import Optional

import pytest
import pytz
from bs4 import BeautifulSoup

from django.conf import settings
from django.core.files.uploadedfile import SimpleUploadedFile
from django.forms import model_to_dict
from django.utils import formats
from django.utils.encoding import smart_bytes

from auth.permissions import perm_registry
from core.tests.factories import BranchFactory, LocationFactory
from core.urls import reverse
from courses.constants import MaterialVisibilityTypes
from courses.models import CourseTeacher
from courses.permissions import ViewCourseClassMaterials
from courses.tests.factories import (
    AssignmentFactory, CourseClassAttachmentFactory, CourseClassFactory, CourseFactory,
    CourseNewsFactory, CourseTeacherFactory
)
from files.response import XAccelRedirectFileResponse
from files.views import ProtectedFileDownloadView
from learning.settings import Branches
from users.constants import Roles
from users.tests.factories import (
    CuratorFactory, StudentFactory, StudentProfileFactory, TeacherFactory, UserFactory
)


def get_timezone_gmt_offset(tz: pytz.timezone) -> Optional[datetime.timedelta]:
    return tz.localize(datetime.datetime(2017, 1, 1)).utcoffset()


@pytest.mark.django_db
def test_teacher_detail_view(client, assert_login_redirect):
    user = UserFactory()
    assert_login_redirect(user.teacher_profile_url())
    client.login(user)
    response = client.get(user.teacher_profile_url())
    assert response.status_code == 404
    user.add_group(Roles.TEACHER)
    user.save()
    response = client.get(user.teacher_profile_url())
    assert response.status_code == 200
    assert response.context_data['teacher'] == user


@pytest.mark.django_db
def test_course_news(settings, client):
    settings.LANGUAGE_CODE = 'ru'
    curator = CuratorFactory()
    client.login(curator)
    branch_spb = BranchFactory(code=Branches.SPB)
    branch_nsk = BranchFactory(code=Branches.NSK)
    spb_offset = get_timezone_gmt_offset(branch_spb.get_timezone())
    nsk_offset = get_timezone_gmt_offset(branch_nsk.get_timezone())
    course = CourseFactory(main_branch=branch_spb)
    created_utc = datetime.datetime(2017, 1, 13, 20, 0, 0, 0, tzinfo=pytz.UTC)
    news = CourseNewsFactory(course=course, created=created_utc)
    created_local = created_utc.astimezone(branch_spb.get_timezone())
    assert created_local.utcoffset() == datetime.timedelta(seconds=spb_offset.total_seconds())
    assert created_local.hour == 23
    date_str = "{:02d}".format(created_local.day)
    assert date_str == "13"
    response = client.get(course.get_absolute_url())
    html = BeautifulSoup(response.content, "html.parser")
    assert any(date_str in s.string for s in html.find_all('div', {"class": "date"}))
    # News dates are shown in the user time zone
    curator.time_zone = branch_nsk.get_timezone()
    curator.save()
    created_local = created_utc.astimezone(branch_nsk.get_timezone())
    assert created_local.utcoffset() == datetime.timedelta(seconds=nsk_offset.total_seconds())
    assert created_local.hour == 3
    assert created_local.day == 14
    date_str = "{:02d}".format(created_local.day)
    assert date_str == "14"
    response = client.get(course.get_absolute_url())
    html = BeautifulSoup(response.content, "html.parser")
    assert any(date_str in s.string for s in
               html.find_all('div', {"class": "date"}))


@pytest.mark.django_db
def test_course_assignment_deadline_l10n(settings, client):
    settings.LANGUAGE_CODE = 'ru'  # formatting depends on locale
    dt = datetime.datetime(2017, 1, 1, 15, 0, 0, 0, tzinfo=pytz.UTC)
    teacher = TeacherFactory()
    assignment = AssignmentFactory(deadline_at=dt,
                                   time_zone=pytz.timezone('Europe/Moscow'),
                                   course__main_branch__code=Branches.SPB,
                                   course__teachers=[teacher])
    course = assignment.course
    client.login(teacher)
    response = client.get(course.get_url_for_tab('assignments'))
    html = BeautifulSoup(response.content, "html.parser")
    deadline_date_str = formats.date_format(assignment.deadline_at_local(), 'd E')
    assert deadline_date_str == "01 января"
    assert any(deadline_date_str in s.text for s in
               html.find_all('div', {"class": "assignment-deadline"}))
    deadline_time_str = formats.date_format(assignment.deadline_at_local(), 'H:i')
    assert deadline_time_str == "18:00"
    assert any(deadline_time_str in s.string for s in
               html.find_all('span', {"class": "text-muted"}))


@pytest.mark.django_db
def test_update_derivable_fields(curator, client, mocker):
    """Derivable fields should be recalculated on updating course class"""
    mocker.patch("courses.tasks.maybe_upload_slides_yandex.delay")
    teacher = TeacherFactory()
    co = CourseFactory.create(teachers=[teacher])
    cc1 = CourseClassFactory(course=co, video_url="",
                             materials_visibility=MaterialVisibilityTypes.PUBLIC)
    co.refresh_from_db()
    assert not co.public_videos_count
    assert not co.public_slides_count
    assert not co.public_attachments_count
    slides_file = SimpleUploadedFile("slides.pdf", b"slides_content")
    client.login(curator)
    form = model_to_dict(cc1)
    form['slides'] = slides_file
    client.post(cc1.get_update_url(), form)
    co.refresh_from_db()
    assert not co.public_videos_count
    assert co.public_slides_count == 1
    assert not co.public_attachments_count
    cc2 = CourseClassFactory(course=co, video_url="youtuuube",
                             materials_visibility=MaterialVisibilityTypes.PUBLIC)
    co.refresh_from_db()
    assert co.public_videos_count == 1
    # Create course class with private materials
    CourseClassFactory(course=co, video_url="youtuuube",
                       materials_visibility=MaterialVisibilityTypes.PARTICIPANTS)
    co.refresh_from_db()
    assert co.public_videos_count == 1


@pytest.mark.django_db
def test_course_assignment_timezone(client):
    """
    Course teacher always must see assignments in the timezone of the course
    """
    branch_spb = BranchFactory(code=Branches.SPB)
    branch_nsk = BranchFactory(code=Branches.NSK)
    # 12 january 2017 23:59 (time in UTC)
    deadline_at = datetime.datetime(2017, 1, 12, 23, 59, 0, 0,
                                    tzinfo=pytz.UTC)
    course_spb = CourseFactory(main_branch=branch_spb, branches=[branch_nsk])
    assignment = AssignmentFactory(deadline_at=deadline_at, course=course_spb)
    assignments_tab_url = course_spb.get_url_for_tab("assignments")
    teacher_nsk = TeacherFactory(branch=branch_nsk)
    client.login(teacher_nsk)
    response = client.get(assignments_tab_url)
    assert response.status_code == 200
    assert response.context_data["tz_override"] == branch_nsk.get_timezone()
    StudentProfileFactory(user=teacher_nsk, branch=branch_nsk)
    response = client.get(assignments_tab_url)
    assert response.status_code == 200
    assert response.context_data["tz_override"] == branch_nsk.get_timezone()


@pytest.mark.django_db
def test_venue_list(client):
    v = LocationFactory(city__code=settings.DEFAULT_CITY_CODE)
    response = client.get(reverse('courses:venue_list'))
    assert response.status_code == 200
    assert v in list(response.context_data['object_list'])


@pytest.mark.django_db
def test_download_course_class_attachment(client, lms_resolver, settings):
    settings.USE_CLOUD_STORAGE = False
    course_class = CourseClassFactory(
        materials_visibility=MaterialVisibilityTypes.PARTICIPANTS)
    cca = CourseClassAttachmentFactory(course_class=course_class)
    download_url = cca.get_download_url()
    resolver = lms_resolver(download_url)
    assert issubclass(resolver.func.view_class, ProtectedFileDownloadView)
    assert resolver.func.view_class.permission_required == ViewCourseClassMaterials.name
    assert resolver.func.view_class.permission_required in perm_registry
    student = StudentFactory()
    client.login(student)
    response = client.get(download_url)
    assert isinstance(response, XAccelRedirectFileResponse)


@pytest.mark.django_db
def test_course_update(client, assert_redirect):
    course = CourseFactory()
    curator = CuratorFactory()
    client.login(curator)
    form = {
        "description_ru": "foobar",
        "internal_description": "super secret"
    }
    response = client.post(course.get_update_url(), form)
    assert response.status_code == 302
    course.refresh_from_db()
    assert course.description_ru == "foobar"
    assert course.internal_description == "super secret"


@pytest.mark.django_db
<<<<<<< HEAD
def test_view_course_detail_teacher_contacts_visibility(client):
    """Contacts of all teachers whose role is not Spectator
    should be displayed on course page"""
    lecturer_contacts = "Lecturer contacts"
    organizer_contacts = "Organizer contacts"
    spectator_contacts = "Spectator contacts"
    lecturer = TeacherFactory(private_contacts=lecturer_contacts)
    organizer = TeacherFactory(private_contacts=organizer_contacts)
    spectator = TeacherFactory(private_contacts=spectator_contacts)
    course = CourseFactory()
    ct_lec = CourseTeacherFactory(course=course, teacher=lecturer,
                                  roles=CourseTeacher.roles.lecturer)
    ct_org = CourseTeacherFactory(course=course, teacher=organizer,
                                  roles=CourseTeacher.roles.organizer)
    ct_spe = CourseTeacherFactory(course=course, teacher=spectator,
                                  roles=CourseTeacher.roles.spectator)

    url = course.get_absolute_url()
    client.login(lecturer)
    response = client.get(url)

    context_teachers = response.context_data['teachers']
    assert set(context_teachers['main']) == {ct_lec, ct_org}
    assert set(context_teachers['spectators']) == {ct_spe}
    assert not context_teachers['others']
    assert smart_bytes(lecturer.get_full_name()) in response.content
    assert smart_bytes(organizer.get_full_name()) in response.content
    assert smart_bytes(spectator.get_full_name()) not in response.content
=======
def test_view_course_edit_description_btn_visibility(client):
    """
    The button for editing a course description should
    only be displayed if the user has permissions to do so.
    """
    teacher, spectator = TeacherFactory.create_batch(2)
    course = CourseFactory(teachers=[teacher])
    CourseTeacherFactory(course=course, teacher=spectator,
                         roles=CourseTeacher.roles.spectator)

    def has_course_description_edit_btn(user):
        client.login(user)
        url = course.get_absolute_url()
        html = client.get(url).content.decode('utf-8')
        soup = BeautifulSoup(html, 'html.parser')
        client.logout()
        return soup.find('a', {
            "href": course.get_update_url()
        }) is not None

    assert has_course_description_edit_btn(teacher)
    assert not has_course_description_edit_btn(spectator)
>>>>>>> af839fd8
<|MERGE_RESOLUTION|>--- conflicted
+++ resolved
@@ -204,7 +204,6 @@
 
 
 @pytest.mark.django_db
-<<<<<<< HEAD
 def test_view_course_detail_teacher_contacts_visibility(client):
     """Contacts of all teachers whose role is not Spectator
     should be displayed on course page"""
@@ -233,7 +232,8 @@
     assert smart_bytes(lecturer.get_full_name()) in response.content
     assert smart_bytes(organizer.get_full_name()) in response.content
     assert smart_bytes(spectator.get_full_name()) not in response.content
-=======
+
+    
 def test_view_course_edit_description_btn_visibility(client):
     """
     The button for editing a course description should
@@ -255,5 +255,4 @@
         }) is not None
 
     assert has_course_description_edit_btn(teacher)
-    assert not has_course_description_edit_btn(spectator)
->>>>>>> af839fd8
+    assert not has_course_description_edit_btn(spectator)