--- conflicted
+++ resolved
@@ -4,15 +4,9 @@
 
 from django.forms import model_to_dict
 
-<<<<<<< HEAD
-from courses.models import CourseNews
-from courses.tests.factories import (
-    CourseFactory, CourseNewsFactory
-=======
 from courses.models import CourseNews, CourseTeacher
 from courses.tests.factories import (
     CourseFactory, CourseNewsFactory, CourseTeacherFactory
->>>>>>> a9673254
 )
 from users.tests.factories import TeacherFactory
 
@@ -122,8 +116,7 @@
     assert_redirect(response, course.get_absolute_url())
     response = client.get(course.get_absolute_url())
     assert course_news.text.encode() not in response.content
-<<<<<<< HEAD
-=======
+
 
 
 @pytest.mark.django_db
@@ -148,5 +141,4 @@
         }) is not None
 
     assert has_create_news_btn(teacher)
-    assert not has_create_news_btn(spectator)
->>>>>>> a9673254
+    assert not has_create_news_btn(spectator)