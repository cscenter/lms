--- conflicted
+++ resolved
@@ -66,11 +66,8 @@
             teachers[group].extend(ts)
         role = course_access_role(course=course, user=self.request.user)
         can_add_assignment = self.request.user.has_perm(CreateAssignment.name, course)
-<<<<<<< HEAD
         can_add_course_classes = self.request.user.has_perm(CreateCourseClass.name, course)
-=======
         can_add_news = self.request.user.has_perm(CreateCourseNews.name, course)
->>>>>>> e28be380
         can_view_course_internal_description = self.request.user.has_perm(ViewCourseInternalDescription.name, course)
         context = {
             'CourseGroupModes': CourseGroupModes,
