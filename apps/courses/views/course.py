from vanilla import DetailView

from django.contrib.auth.mixins import LoginRequiredMixin
from django.contrib.auth.views import redirect_to_login
from django.db.models import Prefetch
from django.views import generic

from auth.mixins import PermissionRequiredMixin
from core.exceptions import Redirect
from core.http import AuthenticatedHttpRequest
from core.utils import is_club_site
from core.views import ProtectedFormMixin
from courses.constants import TeacherRoles
from courses.forms import CourseUpdateForm
from courses.models import Course, CourseGroupModes, CourseTeacher
from courses.permissions import (
    CreateAssignment, EditCourseDescription, ViewCourseInternalDescription,
    can_view_private_materials, CreateCourseClass
)
from courses.services import group_teachers
from courses.tabs import CourseInfoTab, TabNotFound, get_course_tab_list
from courses.views.mixins import CourseURLParamsMixin
from learning.models import CourseNewsNotification
<<<<<<< HEAD
from learning.permissions import ViewStudentGroup
=======
from learning.permissions import CreateCourseNews
>>>>>>> 969344a6
from learning.services import course_access_role
from learning.teaching.utils import get_student_groups_url
from users.mixins import TeacherOnlyMixin

__all__ = ('CourseDetailView', 'CourseUpdateView')


class CourseDetailView(LoginRequiredMixin, CourseURLParamsMixin, DetailView):
    model = Course
    template_name = "lms/courses/course_detail.html"
    context_object_name = 'course'
    request: AuthenticatedHttpRequest

    def get_course_queryset(self):
        teachers = Prefetch('course_teachers',
                            queryset=(CourseTeacher.objects
                                      .select_related("teacher")
                                      .order_by('teacher__last_name',
                                                'teacher__first_name')))
        return (super().get_course_queryset()
                .prefetch_related(teachers, "branches"))

    def get_object(self):
        return self.course

    def get_context_data(self, *args, **kwargs):
        course = self.course
        # Tabs
        tab_list = get_course_tab_list(self.request, course)
        try:
            show_tab = self.kwargs.get('tab', CourseInfoTab.type)
            tab_list.set_active_tab(show_tab)
        except TabNotFound:
            raise Redirect(to=redirect_to_login(self.request.get_full_path()))
        # Teachers
        by_role = group_teachers(course.course_teachers.all())
        teachers = {'main': [], 'others': []}
        for role, ts in by_role.items():
            if role in (TeacherRoles.LECTURER, TeacherRoles.SEMINAR):
                group = 'main'
            else:
                group = 'others'
            teachers[group].extend(ts)
        role = course_access_role(course=course, user=self.request.user)
        can_add_assignment = self.request.user.has_perm(CreateAssignment.name, course)
        can_add_course_classes = self.request.user.has_perm(CreateCourseClass.name, course)
        can_add_news = self.request.user.has_perm(CreateCourseNews.name, course)
        can_view_course_internal_description = self.request.user.has_perm(ViewCourseInternalDescription.name, course)
<<<<<<< HEAD
        can_view_student_groups = self.request.user.has_perm(ViewStudentGroup.name, course)
=======
        can_edit_description = self.request.user.has_perm(EditCourseDescription.name, course)
>>>>>>> 969344a6
        context = {
            'CourseGroupModes': CourseGroupModes,
            'cad_add_news': can_add_news,
            'can_add_assignment': can_add_assignment,
            'can_add_course_classes': can_add_course_classes,
            'can_view_course_internal_description': can_view_course_internal_description,
<<<<<<< HEAD
            'can_view_student_groups': can_view_student_groups,
=======
            'can_edit_description': can_edit_description,
>>>>>>> 969344a6
            'get_student_groups_url': get_student_groups_url,
            'course': course,
            'course_tabs': tab_list,
            'teachers': teachers,
            'has_access_to_private_materials': can_view_private_materials(role),
            **self._get_additional_context(course)
        }
        return context

    def _get_additional_context(self, course, **kwargs):
        request_user = self.request.user
        tz_override = request_user.time_zone
        if request_user.has_perm("study.view_own_enrollments"):
            request_user_enrollment = request_user.get_enrollment(course.pk)
        else:
            request_user_enrollment = None
        # Attach unread notifications count if authenticated user is in
        # a mailing list
        unread_news = None
        is_actual_teacher = course.is_actual_teacher(request_user.pk)
        if request_user_enrollment or is_actual_teacher:
            unread_news = (CourseNewsNotification.unread
                           .filter(course_offering_news__course=course,
                                   user=request_user)
                           .count())
        survey_url = course.survey_url
        if not survey_url and not is_club_site():
            from surveys.models import CourseSurvey
            cs = CourseSurvey.get_active(course)
            if cs:
                survey_url = cs.get_absolute_url(course=course)
        return {
            'tz_override': tz_override,
            'request_user_enrollment': request_user_enrollment,
            'is_actual_teacher': is_actual_teacher,
            'unread_news': unread_news,
            'survey_url': survey_url,
        }


class CourseUpdateView(PermissionRequiredMixin, CourseURLParamsMixin,
                       generic.UpdateView):
    model = Course
    template_name = "courses/simple_crispy_form.html"
    permission_required = EditCourseDescription.name
    form_class = CourseUpdateForm

    def get_object(self, queryset=None):
        return self.course

    def get_permission_object(self):
        return self.course

    def get_initial(self):
        """Keep in mind that `initial` overrides values from model dict"""
        initial = super().get_initial()
        # Note: In edit view we always have an object
        if not self.object.description_ru:
            initial["description_ru"] = self.object.meta_course.description_ru
        if not self.object.description_en:
            initial["description_en"] = self.object.meta_course.description_en
        return initial
<|MERGE_RESOLUTION|>--- conflicted
+++ resolved
@@ -21,11 +21,7 @@
 from courses.tabs import CourseInfoTab, TabNotFound, get_course_tab_list
 from courses.views.mixins import CourseURLParamsMixin
 from learning.models import CourseNewsNotification
-<<<<<<< HEAD
-from learning.permissions import ViewStudentGroup
-=======
-from learning.permissions import CreateCourseNews
->>>>>>> 969344a6
+from learning.permissions import CreateCourseNews, ViewStudentGroup
 from learning.services import course_access_role
 from learning.teaching.utils import get_student_groups_url
 from users.mixins import TeacherOnlyMixin
@@ -74,22 +70,16 @@
         can_add_course_classes = self.request.user.has_perm(CreateCourseClass.name, course)
         can_add_news = self.request.user.has_perm(CreateCourseNews.name, course)
         can_view_course_internal_description = self.request.user.has_perm(ViewCourseInternalDescription.name, course)
-<<<<<<< HEAD
+        can_edit_description = self.request.user.has_perm(EditCourseDescription.name, course)
         can_view_student_groups = self.request.user.has_perm(ViewStudentGroup.name, course)
-=======
-        can_edit_description = self.request.user.has_perm(EditCourseDescription.name, course)
->>>>>>> 969344a6
         context = {
             'CourseGroupModes': CourseGroupModes,
             'cad_add_news': can_add_news,
             'can_add_assignment': can_add_assignment,
             'can_add_course_classes': can_add_course_classes,
             'can_view_course_internal_description': can_view_course_internal_description,
-<<<<<<< HEAD
+            'can_edit_description': can_edit_description,
             'can_view_student_groups': can_view_student_groups,
-=======
-            'can_edit_description': can_edit_description,
->>>>>>> 969344a6
             'get_student_groups_url': get_student_groups_url,
             'course': course,
             'course_tabs': tab_list,
