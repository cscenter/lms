--- conflicted
+++ resolved
@@ -1,4 +1,4 @@
-from typing import Tuple
+from typing import List
 
 from django.db import models
 from django.db.models import query, Subquery, Q, Prefetch, Count, Case, When, \
@@ -105,21 +105,6 @@
 
 
 class CourseQuerySet(models.QuerySet):
-<<<<<<< HEAD
-    def available_in(self, *branches: Tuple[int], distinct=True):
-        """
-        Branch filter returns multiple rows for the same course due to the JOIN with Course.additional_branches.
-        Use distinct=True to ensure that no duplicate courses will be listed.
-        """
-        branch_filtered = self.filter(Q(branch__in=branches) |
-                                      Q(additional_branches__in=branches))
-        if distinct:
-            return (branch_filtered
-                    .distinct('semester__index', 'meta_course__name', 'pk')
-                    .order_by('-semester__index', 'meta_course__name', 'pk'))
-        else:
-            return branch_filtered
-=======
     def available_in(self, branch):
         return self.filter(coursebranch__branch=branch)
 
@@ -127,7 +112,6 @@
         return (self.filter(coursebranch__branch__in=branches)
                 .distinct('semester__index', 'meta_course__name', 'pk')
                 .order_by('-semester__index', 'meta_course__name', 'pk'))
->>>>>>> 00408b74
 
     def for_teacher(self, user):
         return self.filter(teachers=user)
