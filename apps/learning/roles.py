--- conflicted
+++ resolved
@@ -8,20 +8,11 @@
 from courses.permissions import (
     CreateAssignment, CreateOwnAssignment, DeleteAssignment, DeleteAssignmentAttachment,
     DeleteAssignmentAttachmentAsTeacher, DeleteCourseClass, DeleteOwnAssignment,
-<<<<<<< HEAD
-    DeleteOwnCourseClass, EditAssignment, EditCourseClass, EditCourseDescription,
-    EditMetaCourse, EditOwnAssignment, EditOwnCourseClass, EditOwnCourseDescription,
-    ViewAssignment, ViewCourse, ViewCourseAssignments, ViewCourseClassMaterials,
-    ViewCourseContacts, ViewCourseInternalDescription,
-    ViewCourseInternalDescriptionAsLearner, ViewCourseInternalDescriptionAsTeacher,
-    ViewOwnAssignment
-=======
-    DeleteOwnCourseClass, EditAssignment, EditCourseClass, EditMetaCourse,
-    EditOwnAssignment, EditOwnCourseClass, ViewAssignment, ViewCourse,
-    ViewCourseAssignments, ViewCourseClassMaterials, ViewCourseContacts,
+    DeleteOwnCourseClass, EditAssignment, EditCourseDescription, EditOwnCourseDescription,
+    EditCourseClass, EditMetaCourse, EditOwnAssignment, EditOwnCourseClass, ViewAssignment,
+    ViewCourse, ViewCourseAssignments, ViewCourseClassMaterials, ViewCourseContacts,
     ViewCourseInternalDescription, ViewCourseInternalDescriptionAsLearner,
     ViewCourseInternalDescriptionAsTeacher, ViewOwnAssignment, CreateCourseClass, CreateOwnCourseClass
->>>>>>> a9673254
 )
 from info_blocks.permissions import ViewInternships
 from users.permissions import (
@@ -159,11 +150,7 @@
         AccessTeacherSection,
         ViewCourse,
         ViewCourseInternalDescriptionAsTeacher,
-<<<<<<< HEAD
         EditOwnCourseDescription,
-        ViewTeachingMenu,
-=======
->>>>>>> a9673254
         ViewCourseContacts,
         ViewCourseNews,
         CreateOwnCourseNews,
