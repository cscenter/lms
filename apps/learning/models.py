import datetime
import logging
import os
import os.path
from decimal import Decimal
from secrets import token_urlsafe
from typing import Optional

from djchoices import C, ChoiceItem, DjangoChoices
from model_utils import FieldTracker
from model_utils.fields import MonitorField
from model_utils.managers import QueryManager
from model_utils.models import TimeStampedModel
from rest_framework.utils.encoders import JSONEncoder
from sorl.thumbnail import ImageField

from django.conf import settings
from django.contrib.sites.models import Site
from django.core.exceptions import ValidationError
from django.db import models, transaction
from django.db.models import Q, Sum
from django.utils import timezone
from django.utils.encoding import smart_str
from django.utils.functional import cached_property
from django.utils.timezone import now
from django.utils.translation import gettext_lazy as _

from core.db.fields import PrettyJSONField, ScoreField
from core.db.mixins import DerivableFieldsMixin
from core.db.models import SoftDeletionModel
from core.models import LATEX_MARKDOWN_HTML_ENABLED, Branch, Location, TimestampedModel
from core.timezone import TimezoneAwareMixin, now_local
from core.urls import reverse
from core.utils import hashids
from courses.constants import AssignmentStatuses
from courses.models import Assignment, Course, CourseNews, Semester, StudentGroupTypes
from files.models import ConfigurableStorageFileField
from files.storage import private_storage
from learning.managers import (
    AssignmentCommentPublishedManager, EnrollmentActiveManager,
    EnrollmentDefaultManager, EventQuerySet, GraduateProfileActiveManager,
    GraduateProfileDefaultManager, StudentAssignmentManager
)
from learning.settings import (
    ENROLLMENT_DURATION, AssignmentScoreUpdateSource, GradeTypes, GradingSystems
)
from learning.utils import humanize_duration
from users.constants import ThumbnailSizes
from users.models import StudentProfile
from users.thumbnails import ThumbnailMixin, get_stub_factory, get_thumbnail

logger = logging.getLogger(__name__)


# FIXME: add constraint: 1 system group per course
class StudentGroup(TimeStampedModel):
    type = models.CharField(
        verbose_name=_("Group Type"),
        max_length=100,
        choices=StudentGroupTypes.choices,
        default=StudentGroupTypes.BRANCH)
    name = models.CharField(
        verbose_name=_("Name"),
        max_length=255)
    course = models.ForeignKey(
        Course,
        verbose_name=_("Course offering"),
        related_name="student_groups",
        on_delete=models.CASCADE)
    meta = PrettyJSONField(
        verbose_name=_("Meta"),
        blank=True,
        null=True,
    )
    # Note: better to place in `meta`, but now we support only `branch` mode
    branch = models.ForeignKey(
        Branch,
        verbose_name=_("Branch"),
        related_name="+",  # Disable backwards relation
        on_delete=models.PROTECT,
        blank=True,
        null=True)
    enrollment_key = models.CharField(
        verbose_name=_("Enrollment key"),
        max_length=128,
        blank=True)

    class Meta:
        verbose_name = _("Student Group")
        verbose_name_plural = _("Student Groups")

    def __str__(self):
        return self.name if self.branch_id is None else str(self.branch)

    def save(self, **kwargs):
        created = self.pk is None
        if created and not self.enrollment_key:
            self.enrollment_key = token_urlsafe(18)  # 24 chars in base64
        super().save(**kwargs)

    def clean(self):
        if self.type == StudentGroupTypes.BRANCH and not self.branch_id:
            msg = _("Branch is not specified for the `branch` group type")
            raise ValidationError(msg, code='invalid')
        if self.course_id and self.name:
            groups_with_the_same_name = (StudentGroup.objects
                                         .exclude(pk=self.pk)
                                         .filter(name__iexact=self.name,
                                                 branch_id=self.branch_id,
                                                 course_id=self.course_id))
            if groups_with_the_same_name.exists():
                msg = _("A student group with the same name already exists in the course")
                raise ValidationError(msg, code='unique')

    def get_absolute_url(self):
        return reverse("teaching:student_groups:detail", kwargs={
            "pk": self.pk,
            **self.course.url_kwargs
        })

    def get_update_url(self):
        return reverse("teaching:student_groups:update", kwargs={
            "pk": self.pk,
            **self.course.url_kwargs
        })

    def get_delete_url(self):
        return reverse("teaching:student_groups:delete", kwargs={
            "pk": self.pk,
            **self.course.url_kwargs
        })

    def get_name(self, branch_details=True) -> str:
        if self.type == StudentGroupTypes.BRANCH and branch_details:
            return f"{self.name} [{self.branch.site}]"
        return self.name


class StudentGroupAssignee(models.Model):
    """
    This model helps to assign teachers who are responsible for the group
    of students during the whole course. For a particular student group
    list of responsible teachers could be overridden on Assignment level.
    """
    student_group = models.ForeignKey(
        StudentGroup,
        verbose_name=_("Student Group"),
        related_name="student_group_assignees",
        on_delete=models.CASCADE)
    assignee = models.ForeignKey(
        'courses.CourseTeacher',
        verbose_name=_("Assignee"),
        on_delete=models.CASCADE)
    assignment = models.ForeignKey(
        'courses.Assignment',
        verbose_name=_("Assignment"),
        blank=True, null=True,
        on_delete=models.CASCADE)

    class Meta:
        verbose_name = _("Student Group Assignee")
        verbose_name_plural = _("Student Group Assignees")
        constraints = [
            models.UniqueConstraint(fields=['student_group', 'assignee'],
                                    condition=Q(assignment__isnull=True),
                                    name='unique_assignee_per_student_group'),
            models.UniqueConstraint(fields=['student_group', 'assignee', 'assignment'],
                                    condition=Q(assignment__isnull=False),
                                    name='unique_assignee_per_student_group_per_assignment'),
        ]

    def __str__(self):
        return "[StudentGroupAssignee] group: {} user: {} assignment: {}".format(
            self.student_group, self.assignee, self.assignment)

    def clean(self):
        if (self.assignee_id and self.student_group_id and
                self.assignee.course_id != self.student_group.course_id):
            raise ValidationError(_('User is not a course teacher of the selected student group'))
        if (self.assignment_id and self.student_group_id and
                self.assignment.course_id != self.student_group.course_id):
            msg = _('Assignment was not found among the course assignments for the selected student group.')
            raise ValidationError(msg)


class AssignmentGroup(models.Model):
    """
    Course assignment can be restricted to a subset of student groups
    available in the course. AssignmentGroup model stores these settings.
    """
    assignment = models.ForeignKey(
        'courses.Assignment',
        verbose_name=_("Assignment"),
        on_delete=models.CASCADE)
    # TODO: validate assignment.course_id == group.course_id
    group = models.ForeignKey(
        StudentGroup,
        verbose_name=_("Group"),
        # Protect from deleting the last group of the assignment since it
        # will be interpreted as the assignment is available to all
        # student groups which is not true. Manually resolve this issue.
        on_delete=models.PROTECT)

    class Meta:
        verbose_name = _("Assignment Group")
        verbose_name_plural = _("Assignment Groups")
        constraints = [
            models.UniqueConstraint(fields=('assignment', 'group'),
                                    name='unique_assignment_group'),
        ]


class CourseClassGroup(models.Model):
    course_class = models.ForeignKey(
        'courses.CourseClass',
        verbose_name=_("Course Class"),
        on_delete=models.CASCADE)
    group = models.ForeignKey(
        StudentGroup,
        verbose_name=_("Group"),
        on_delete=models.CASCADE)

    class Meta:
        constraints = [
            models.UniqueConstraint(fields=('course_class', 'group'),
                                    name='unique_class_student_group'),
        ]


class EnrollmentPeriod(TimeStampedModel):
    site = models.ForeignKey(
        Site,
        verbose_name=_("Site"),
        on_delete=models.CASCADE)
    semester = models.ForeignKey(
        Semester,
        verbose_name=_("Semester"),
        on_delete=models.CASCADE)
    starts_on = models.DateField(
        _("Starts on"),
        blank=True,
        null=True,
        help_text=_("Leave blank to fill in with the date of the beginning "
                    "of the term"))
    ends_on = models.DateField(
        _("Closing Day"),
        blank=True,
        null=True,
        help_text=(_("Inclusive. Leave blank to calculate based on a default "
                     "duration ({} days)")).format(ENROLLMENT_DURATION))

    class Meta:
        constraints = [
            models.UniqueConstraint(
                fields=('semester', 'site'),
                name='unique_enrollment_period_per_semester_per_site'),
        ]
        verbose_name = _("Enrollment Period")
        verbose_name_plural = _("Enrollment Periods")

    def __str__(self):
        return f"{self.semester} - {self.site}"

    def save(self, *args, **kwargs):
        term = self.semester
        if not self.starts_on:
            # Starts from the beginning of the term by default
            self.starts_on = term.starts_at.date()
        if not self.ends_on:
            duration = datetime.timedelta(days=ENROLLMENT_DURATION)
            self.ends_on = self.starts_on + duration
        super().save(*args, **kwargs)

    def clean(self):
        term_starts_on = self.semester.starts_at.date()
        term_ends_on = self.semester.ends_at.date()
        starts_on = self.starts_on or term_starts_on
        if not (term_starts_on <= starts_on <= term_ends_on):
            msg = _("Start of the enrollment period should be inside "
                    "term boundaries")
            raise ValidationError(msg)
        if self.ends_on:
            if starts_on > self.ends_on:
                if not self.starts_on:
                    msg = _("Deadline should be later than the expected "
                            "term start ({})").format(starts_on)
                else:
                    msg = _("Deadline should be later than the start of "
                            "the enrollment period")
                raise ValidationError(msg)

    def __contains__(self, date: datetime.date):
        return self.starts_on <= date <= self.ends_on


class Enrollment(TimezoneAwareMixin, TimeStampedModel):
    TIMEZONE_AWARE_FIELD_NAME = 'course'

    GRADES = GradeTypes

    student = models.ForeignKey(
        settings.AUTH_USER_MODEL,
        verbose_name=_("Student"),
        on_delete=models.CASCADE)
    student_profile = models.ForeignKey(
        StudentProfile,
        verbose_name=_("Student Profile"),
        on_delete=models.CASCADE)
    course = models.ForeignKey(
        Course,
        verbose_name=_("Course offering"),
        on_delete=models.CASCADE)
    grade = models.CharField(
        verbose_name=_("Enrollment|grade"),
        max_length=100,
        choices=GradeTypes.choices,
        default=GradeTypes.NOT_GRADED)
    grade_changed = MonitorField(
        verbose_name=_("Enrollment|grade changed"),
        monitor='grade')
    is_deleted = models.BooleanField(
        _("The student left the course"),
        default=False)
    reason_entry = models.TextField(
        _("Entry reason"),
        blank=True)
    reason_leave = models.TextField(
        _("Leave reason"),
        blank=True)
    student_group = models.ForeignKey(
        StudentGroup,
        verbose_name=_("Student Group"),
        related_name="enrollments",
        on_delete=models.PROTECT,
        blank=True,
        null=True)
    invitation = models.ForeignKey(
        'learning.Invitation',
        verbose_name=_("Invitation"),
        on_delete=models.PROTECT,
        null=True,
        blank=True)

    objects = EnrollmentDefaultManager()
    active = EnrollmentActiveManager()

    class Meta:
        unique_together = [('student', 'course')]
        verbose_name = _("Enrollment")
        verbose_name_plural = _("Enrollments")

    def __str__(self):
        return "{0} - {1}".format(smart_str(self.course),
                                  smart_str(self.student.get_full_name()))

    def save(self, *args, **kwargs):
        created = self.pk is None
        super().save(*args, **kwargs)

    def clean(self):
        if self.student_profile_id and self.student_profile.user_id != self.student_id:
            raise ValidationError(_("Student profile does not match selected user"))
        if self.student_group_id and self.student_group.course_id != self.course_id:
            raise ValidationError({"student_group": _("Student group must refer to one of the "
                                                      "student groups of the selected course")})

    def grade_changed_local(self, tz=None):
        if not tz:
            tz = self.get_timezone()
        return timezone.localtime(self.grade_changed, timezone=tz)

    @property
    def grade_display(self):
        return self.GRADES.values[self.grade]

    @property
    def grade_honest(self):
        """Show `satisfactory` instead of `pass` for default grading type"""
        if (self.course.grading_type == GradingSystems.BASE and
                self.grade == self.GRADES.CREDIT):
            return _("Satisfactory")
        return self.GRADES.values[self.grade]


class CourseInvitation(models.Model):
    invitation = models.ForeignKey(
        'learning.Invitation',
        verbose_name=_("Course Invitation"),
        on_delete=models.CASCADE)
    course = models.ForeignKey(
        Course,
        verbose_name=_("Course offering"),
        on_delete=models.CASCADE)
    token = models.CharField(verbose_name=_("Token"), max_length=128)

    class Meta:
        verbose_name = _("Enrollment Invitation")
        verbose_name_plural = _("Enrollment Invitations")
        constraints = [
            models.UniqueConstraint(fields=('invitation', 'course'),
                                    name='unique_invitation_course'),
        ]

    def __str__(self):
        return f"[Invitation] course={self.course_id}"

    def clean(self):
        if (self.invitation_id and self.course_id and
                self.invitation.semester_id != self.course.semester_id):
            raise ValidationError(
                _('Course semester should match invitation semester'))

    def save(self, **kwargs):
        created = self.pk is None
        if created and not self.token:
            self.token = token_urlsafe(48)  # 64 chars in base64
        super().save(**kwargs)

    def get_absolute_url(self):
        return reverse(
            "course_enroll_by_invitation",
            kwargs={"course_token": self.token, **self.course.url_kwargs},
            subdomain=settings.LMS_SUBDOMAIN)

    def is_active(self):
        return self.course.enrollment_is_open


class Invitation(TimeStampedModel):
    name = models.CharField(_("Name"), max_length=255)
    token = models.CharField(verbose_name=_("Token"), max_length=128)
    semester = models.ForeignKey(
        "courses.Semester",
        verbose_name=_("Semester"),
        on_delete=models.CASCADE)
    branch = models.ForeignKey(
        Branch,
        verbose_name=_("Branch"),
        related_name="+",  # Disable backwards relation
        on_delete=models.PROTECT)
    courses = models.ManyToManyField(
        'courses.Course',
        through=CourseInvitation,
        verbose_name=_("Courses"))

    class Meta:
        verbose_name = _("Invitation")
        verbose_name_plural = _("Invitations")

    def __str__(self):
        return self.name

    @transaction.atomic
    def save(self, **kwargs):
        created = self.pk is None
        if created and not self.token:
            self.token = token_urlsafe(48)  # 64 chars in base64
        super().save(**kwargs)

    def get_absolute_url(self):
        return reverse("invitation:course_list",
                       kwargs={"token": self.token},
                       subdomain=settings.LMS_SUBDOMAIN)

    @cached_property
    def is_active(self):
        today = now_local(self.branch.get_timezone()).date()
        return (EnrollmentPeriod.objects
                .filter(semester=self.semester,
                        site_id=settings.SITE_ID,
                        starts_on__lte=today,
                        ends_on__gte=today)
                .exists())


class PersonalAssignmentActivity(models.TextChoices):
    STUDENT_COMMENT = 'sc'
    TEACHER_COMMENT = 'tc'
    SOLUTION = 'ns'


class StudentAssignment(SoftDeletionModel, TimezoneAwareMixin, TimeStampedModel,
                        DerivableFieldsMixin):
    TIMEZONE_AWARE_FIELD_NAME = 'assignment'

<<<<<<< HEAD
    # TODO: remove with .last_comment_from field
    class CommentAuthorTypes(DjangoChoices):
        NOBODY = ChoiceItem(0)
        STUDENT = ChoiceItem(1)
        TEACHER = ChoiceItem(2)
=======
    class States(DjangoChoices):
        NOT_SUBMITTED = ChoiceItem(
            "not_submitted", _("Assignment|not submitted"),
            abbr="—", css_class="not-submitted")
        NOT_CHECKED = ChoiceItem(
            "not_checked", _("Assignment|not checked"),
            abbr="…", css_class="not-checked")
        UNSATISFACTORY = ChoiceItem(
            "unsatisfactory", _("Assignment|unsatisfactory"),
            abbr="2", css_class="unsatisfactory")
        CREDIT = ChoiceItem(
            "pass", _("Assignment|pass"),
            abbr="3", css_class="pass")
        GOOD = ChoiceItem(
            "good", _("Assignment|good"),
            abbr="4", css_class="good")
        EXCELLENT = ChoiceItem(
            "excellent", _("Assignment|excellent"),
            abbr="5", css_class="excellent")
>>>>>>> 16ce003b

    assignment = models.ForeignKey(
        Assignment,
        verbose_name=_("StudentAssignment|assignment"),
        on_delete=models.CASCADE)
    student = models.ForeignKey(
        settings.AUTH_USER_MODEL,
        verbose_name=_("StudentAssignment|student"),
        on_delete=models.CASCADE)
    status = models.CharField(
        verbose_name=_("StudentAssignment|Status"),
        choices=AssignmentStatuses.choices,
        default=AssignmentStatuses.NOT_SUBMITTED,
        max_length=13)
    score = ScoreField(
        verbose_name=_("Grade"),
        null=True,
        blank=True)
    # Note: not in use, added for further customisation
    penalty = ScoreField(
        verbose_name=_("Penalty"),
        null=True,
        blank=True,
        editable=False)
    score_changed = MonitorField(
        verbose_name=_("Assignment|grade changed"),
        monitor='score')
    assignee = models.ForeignKey(
        'courses.CourseTeacher',
        verbose_name=_("Assignee"),
        on_delete=models.SET_NULL,
        blank=True, null=True,
        related_name="+",  # Disable backwards relation
    )
    trigger_auto_assign = models.BooleanField(
        null=True,
        help_text='Try to set assignee on first student activity',
        editable=False,
        default=True)
    watchers = models.ManyToManyField(
        settings.AUTH_USER_MODEL,
        verbose_name=_("Student Assignment Watchers"),
        related_name="+",  # Disable backwards relation
        blank=True,  # Make this field optional in django admin
    )
    execution_time = models.DurationField(
        verbose_name=_("Execution Time"),
        blank=True, null=True,
        editable=False,
        help_text=_("The time spent by the student executing this task"),
    )
    # TODO: deprecated, remove after migrating to .meta field
    first_student_comment_at = models.DateTimeField(
        _("First Student Comment At"),
        null=True,
        editable=False)
    # TODO: deprecated, remove after migrating to .meta field
    last_comment_from = models.PositiveSmallIntegerField(
        verbose_name=_("The author type of the latest comment"),
        editable=False,
        blank=True, null=True)
    meta = models.JSONField(encoder=JSONEncoder, blank=True, null=True,
                            editable=False)

    objects = StudentAssignmentManager()

    tracker = FieldTracker(fields=['score'])

    derivable_fields = [
        'execution_time',
        'first_student_comment_at',
    ]

    class Meta:
        ordering = ["assignment", "student"]
        verbose_name = _("Personal Assignment")
        verbose_name_plural = _("Personal Assignments")
        unique_together = [['assignment', 'student']]

    def clean(self):
        if self.score and self.score > self.assignment.maximum_score:
            raise ValidationError(_("Grade can't be larger than maximum "
                                    "one ({0})")
                                  .format(self.assignment.maximum_score))

    def __str__(self):
        return "{0} - {1}".format(smart_str(self.assignment),
                                  smart_str(self.student.get_full_name()))

    def _compute_execution_time(self):
        time_spent = (AssignmentComment.objects
                      .filter(type=AssignmentSubmissionTypes.SOLUTION,
                              student_assignment=self)
                      .aggregate(total=Sum('execution_time')))
        execution_time = time_spent['total']  # Could be None
        if self.execution_time != execution_time:
            self.execution_time = execution_time
            return True
        return False

    def _compute_first_student_comment_at(self):
        first_student_comment = (AssignmentComment.objects
                                 .filter(student_assignment=self,
                                         type=AssignmentSubmissionTypes.COMMENT,
                                         author_id=self.student_id)
                                 .order_by('created')
                                 .values('created')
                                 .first())
        if not first_student_comment:
            return False
        first_student_comment_at = first_student_comment['created']
        if self.first_student_comment_at != first_student_comment_at:
            self.first_student_comment_at = first_student_comment_at
            return True
        return False

    def get_teacher_url(self):
        return reverse('teaching:student_assignment_detail',
                       kwargs={"pk": self.pk})

    def get_student_url(self):
        return reverse('study:student_assignment_detail',
                       kwargs={"pk": self.pk})

    def has_unread(self):
        from notifications.middleware import get_unread_notifications_cache
        cache = get_unread_notifications_cache()
        return self.pk in cache.assignments

    def has_comments(self, user):
        return any(c.author_id == user.pk for c in
                   self.assignmentcomment_set(manager='published').all())

    @property
    def is_submission_received(self):
        try:
            return self.meta is not None and self.meta.get('stats', {}).get('solutions', 0) > 0
        except ValueError:
            return False

    def is_status_transition_allowed(self, status_new):
        statuses = self.assignment.assignment_statuses
        if status_new == AssignmentStatuses.NOT_SUBMITTED and self.is_submission_received:
            return False
        return status_new in statuses

    def get_score_display(self) -> str:
        if self.score is not None:
            return str(self.score)
        return "—"

    def get_score_verbose_display(self) -> str:
        return f"{self.get_score_display()}/{self.assignment.maximum_score}"

    @property
    def state_display(self) -> str:
        # TODO: replace hybrid state with detached score_display & status
        if self.score is not None:
            return self.get_score_verbose_display()
        else:
            return AssignmentStatuses(self.status).label

    @property
    def weighted_score(self) -> Optional[Decimal]:
        return (self.assignment.weight * self.score) if self.score else None

    def get_execution_time_display(self):
        return humanize_duration(self.execution_time)


class AssignmentScoreAuditLog(TimestampedModel):
    student_assignment = models.ForeignKey(
        StudentAssignment,
        verbose_name=_("Student Assignment"),
        related_name="score_history",
        on_delete=models.CASCADE)
    changed_by = models.ForeignKey(
        'users.User',
        verbose_name=_("Changed by"),
        on_delete=models.CASCADE)
    score_old = ScoreField(
        verbose_name=_("Previous Score"),
        null=True,
        blank=True)
    score_new = ScoreField(
        verbose_name=_("New Score"),
        null=True,
        blank=True)
    source = models.CharField(
        verbose_name=_("Source"),
        choices=AssignmentScoreUpdateSource.choices,
        max_length=15)

    class Meta:
        verbose_name_plural = _("Assignment score audit log")


def assignment_comment_attachment_upload_to(self: "AssignmentComment",
                                            filename) -> str:
    sa = self.student_assignment
    return "{}/assignments/{}/{}/user_{}/{}".format(
        sa.assignment.course.main_branch.site_id,
        sa.assignment.course.semester.slug,
        sa.assignment_id,
        sa.student_id,
        filename)


class AssignmentSubmissionTypes(DjangoChoices):
    COMMENT = C('comment', _("Comment"))
    SOLUTION = C('solution', _("Solution"))


class AssignmentComment(SoftDeletionModel, TimezoneAwareMixin, TimeStampedModel):
    TIMEZONE_AWARE_FIELD_NAME = 'student_assignment'

    student_assignment = models.ForeignKey(
        'StudentAssignment',
        verbose_name=_("AssignmentComment|student_assignment"),
        on_delete=models.CASCADE)
    type = models.CharField(
        verbose_name=_("AssignmentComment|Type"),
        max_length=42,
        choices=AssignmentSubmissionTypes.choices
    )
    execution_time = models.DurationField(
        verbose_name=_("Solution Execution Time"),
        blank=True, null=True,
        help_text=_("The time spent by the student executing this submission"))
    is_published = models.BooleanField(_("Published"), default=True)
    text = models.TextField(
        _("AssignmentComment|text"),
        help_text=_("LaTeX+Markdown is enabled"),
        blank=True)
    author = models.ForeignKey(
        settings.AUTH_USER_MODEL,
        verbose_name=_("Author"),
        on_delete=models.CASCADE)
    attached_file = ConfigurableStorageFileField(
        verbose_name=_("Attached File"),
        max_length=200,
        upload_to=assignment_comment_attachment_upload_to,
        storage=private_storage,
        blank=True)
    meta = models.JSONField(
        encoder=JSONEncoder,
        blank=True, null=True,
        editable=False)

    tracker = FieldTracker(fields=['is_published'])

    published = AssignmentCommentPublishedManager()

    class Meta:
        ordering = ["created"]
        verbose_name = _("Assignment-comment")
        verbose_name_plural = _("Assignment-comments")

    def __str__(self):
        return ("Comment to {0} by {1}".format(
            smart_str(self.student_assignment.assignment),
            smart_str(self.student_assignment.student.get_full_name())))

    def save(self, **kwargs):
        from learning.services.personal_assignment_service import (
            maybe_set_assignee_for_personal_assignment,
            update_student_assignment_derivable_fields
        )
        from learning.tasks import generate_notifications_about_new_submission
        created = self.pk is None
        is_published_before = bool(self.tracker.previous('is_published'))
        super().save(**kwargs)
        # FIXME: move this logic to create_assignment_comment/create_assignment_solution
        has_been_published = self.is_published and (created or
                                                    not is_published_before)
        # Send notifications on publishing submission
        if has_been_published:
            maybe_set_assignee_for_personal_assignment(self)
            # FIXME: move side effects outside model saving, e.g. to on_commit
            # TODO: replace with self.student_assignment.('first_student_comment_at')
            update_student_assignment_derivable_fields(self)
            generate_notifications_about_new_submission.delay(
                assignment_submission_id=self.pk)

    def created_local(self, tz=None):
        if not tz:
            tz = self.get_timezone()
        return timezone.localtime(self.created, timezone=tz)

    def get_update_url(self):
        return reverse('teaching:student_assignment_comment_edit', kwargs={
            "pk": self.student_assignment_id,
            "comment_pk": self.pk
        })

    @property
    def attached_file_name(self):
        return os.path.basename(self.attached_file.name)

    def get_attachment_download_url(self):
        return reverse("study:download_assignment_comment_attachment", kwargs={
            "sid": hashids.encode(self.pk),
            "file_name": self.attached_file_name
        })

    @property
    def is_stale_for_edit(self) -> bool:
        # Teacher can edit comment during 10 min period only
        return (now() - self.created).total_seconds() > 600

    def get_execution_time_display(self) -> str:
        td: Optional[datetime.timedelta] = self.execution_time
        if td is None:
            return "-:-"
        mm, _ = divmod(td.seconds, 60)
        hh, mm = divmod(mm, 60)
        s = "%d:%02d" % (hh, mm)
        if td.days:
            # TODO: pluralize, add i18n
            return f"{td.days} д. {s}"
        return s


def assignment_submission_attachment_upload_to(self: "SubmissionAttachment",
                                               filename) -> str:
    sa = self.submission.student_assignment
    return "{}/assignments/{}/{}/user_{}/{}".format(
        sa.assignment.course.main_branch.site_id,
        sa.assignment.course.semester.slug,
        sa.assignment_id,
        sa.student_id,
        filename)


class SubmissionAttachment(TimeStampedModel):
    """
    This model could be used for multiple attachments for assignment submission
    but currently stores only ipynb files converted to the html format.
    """
    submission = models.ForeignKey(
        AssignmentComment,
        verbose_name=_("Assignment Submission"),
        related_name='attachments',
        on_delete=models.CASCADE)
    attachment = ConfigurableStorageFileField(
        upload_to=assignment_submission_attachment_upload_to,
        storage=private_storage,
        max_length=200)

    class Meta:
        verbose_name = _("Assignment Submission Attachment")
        verbose_name_plural = _("Assignment Submission Attachments")

    def __str__(self):
        return self.file_name

    @property
    def file_name(self):
        return os.path.basename(self.attachment.name)

    @property
    def file_ext(self):
        _, ext = os.path.splitext(self.attachment.name)
        return ext

    def get_download_url(self):
        return reverse("study:download_submission_attachment", kwargs={
            "sid": hashids.encode(self.pk),
            "file_name": self.file_name
        })


class AssignmentNotification(TimezoneAwareMixin, TimeStampedModel):
    TIMEZONE_AWARE_FIELD_NAME = 'student_assignment'

    user = models.ForeignKey(
        settings.AUTH_USER_MODEL,
        verbose_name=_("User"),
        on_delete=models.CASCADE)
    student_assignment = models.ForeignKey(
        'StudentAssignment',
        verbose_name=_("student_assignment"),
        on_delete=models.CASCADE)
    is_about_passed = models.BooleanField(_("About passed assignment"),
                                          default=False)
    is_about_creation = models.BooleanField(_("About created assignment"),
                                            default=False)
    is_about_deadline = models.BooleanField(_("About change of deadline"),
                                            default=False)
    is_unread = models.BooleanField(_("Unread"),
                                    default=True)
    is_notified = models.BooleanField(_("User is notified"),
                                      default=False)

    objects = models.Manager()
    unread = QueryManager(is_unread=True)

    class Meta:
        ordering = ["-created"]
        verbose_name = _("Assignment notification")
        verbose_name_plural = _("Assignment notifications")

    def clean(self):
        if self.is_about_passed and not self.user.is_teacher:
            raise ValidationError(_("Only teachers can receive notifications "
                                    "of passed assignments"))

    def __str__(self):
        return ("notification for {0} on {1}"
                .format(smart_str(self.user.get_full_name()),
                        smart_str(self.student_assignment)))

    def created_local(self, tz=None):
        if not tz:
            tz = self.get_timezone()
        return timezone.localtime(self.created, timezone=tz)


class CourseNewsNotification(TimeStampedModel):
    user = models.ForeignKey(
        settings.AUTH_USER_MODEL,
        verbose_name=_("User"),
        on_delete=models.CASCADE)
    course_offering_news = models.ForeignKey(
        CourseNews,
        verbose_name=_("Course offering news"),
        on_delete=models.CASCADE)
    is_unread = models.BooleanField(_("Unread"),
                                    default=True)
    is_notified = models.BooleanField(_("User is notified"),
                                      default=False)

    objects = models.Manager()
    unread = QueryManager(is_unread=True)

    class Meta:
        ordering = ["-created"]
        verbose_name = _("Course offering news notification")
        verbose_name_plural = _("Course offering news notifications")

    def __str__(self):
        return ("notification for {0} on {1}"
                .format(smart_str(self.user.get_full_name()),
                        smart_str(self.course_offering_news)))


class Event(TimeStampedModel):
    branch = models.ForeignKey(
        Branch,
        verbose_name=_("Branch"),
        related_name="+",  # Disable backwards relation
        on_delete=models.CASCADE)
    venue = models.ForeignKey(
        Location,
        verbose_name=_("CourseClass|Venue"),
        null=True, blank=True,
        on_delete=models.PROTECT)
    name = models.CharField(_("CourseClass|Name"), max_length=255)
    description = models.TextField(
        _("Description"),
        blank=True,
        help_text=LATEX_MARKDOWN_HTML_ENABLED)
    date = models.DateField(_("Date"))
    starts_at = models.TimeField(_("Starts at"))
    ends_at = models.TimeField(_("Ends at"))

    objects = EventQuerySet.as_manager()

    class Meta:
        ordering = ("-date", "-starts_at", "name")
        verbose_name = _("Non-course event")
        verbose_name_plural = _("Non-course events")

    def __str__(self):
        return "{}".format(smart_str(self.name))

    def clean(self):
        super().clean()
        # ends_at should be later than starts_at
        if self.starts_at >= self.ends_at:
            raise ValidationError(_("Event should end after it's start"))

    # this is needed to share code between CourseClasses and this model
    @property
    def type(self):
        return "noncourse"

    def get_absolute_url(self):
        return reverse('non_course_event_detail',
                       subdomain=settings.LMS_SUBDOMAIN,
                       args=[self.pk])


def graduate_photo_upload_to(instance: "GraduateProfile", filename):
    _, ext = os.path.splitext(filename)
    filename = instance.student_profile.user.get_abbreviated_name_in_latin()
    return f"alumni/{instance.graduated_on.year}/{filename}{ext}"


class GraduateProfile(ThumbnailMixin, TimeStampedModel):
    HISTORY_CACHE_KEY_PATTERN = "graduation_history_{site_id}"
    TESTIMONIAL_CACHE_KEY = "csc_review"
    STATS_CACHE_KEY_PATTERN = 'alumni_stats_{graduation_year}_{site_id}'

    is_active = models.BooleanField(
        _("Visibility"),
        default=True)
    student_profile = models.OneToOneField(
        StudentProfile,
        verbose_name=_("Student Profile"),
        on_delete=models.CASCADE,
        related_name="graduate_profile")
    graduated_on = models.DateField(
        verbose_name=_("Graduated on"),
        help_text=_("Graduation ceremony date"))
    academic_disciplines = models.ManyToManyField(
        'study_programs.AcademicDiscipline',
        verbose_name=_("Fields of study"),
        help_text=_("Academic disciplines that the student graduated from"),
        blank=True)
    graduation_year = models.PositiveSmallIntegerField(
        verbose_name=_("Graduation Year"),
        help_text=_("Helps filtering by year"),
        editable=False)
    photo = ImageField(
        _("Photo"),
        upload_to=graduate_photo_upload_to,
        max_length=200,
        blank=True)
    testimonial = models.TextField(
        _("Testimonial"),
        help_text=_("Testimonial about Computer Science Center"),
        blank=True)
    details = PrettyJSONField(
        verbose_name=_("Details"),
        blank=True,
        default=dict
    )
    diploma_number = models.CharField(
        verbose_name=_("Diploma Number"),
        max_length=64,
        blank=True
    )
    diploma_registration_number = models.CharField(
        verbose_name=_("Registration Number"),
        help_text=_("Registration number in the registry of education"),
        max_length=255,
        blank=True,
    )
    diploma_issued_on = models.DateField(
        verbose_name=_("Diploma Issued on"),
        blank=True, null=True
    )

    objects = GraduateProfileDefaultManager()
    active = GraduateProfileActiveManager()

    class Meta:
        verbose_name = _("Graduate Profile")
        verbose_name_plural = _("Graduate Profiles")

    def __str__(self):
        return smart_str(self.student_profile)

    def save(self, **kwargs):
        created = self.pk is None
        self.graduation_year = self.graduated_on.year
        if not self.details:
            self.details = {}
        super().save(**kwargs)

    def get_absolute_url(self) -> Optional[str]:
        if not (self.is_active and settings.IS_GRADUATE_PROFILE_PAGE_ENABLED):
            return None
        return reverse('graduate_profile', args=[self.student_profile.user_id],
                       subdomain=None)

    def get_thumbnail(self, geometry=ThumbnailSizes.BASE, svg=False, **options):
        stub_factory = get_stub_factory(self.student_profile.user.gender,
                                        official=False, svg=svg)
        kwargs = {
            "cropbox": None,
            "stub_factory": stub_factory,
            **options
        }
        return get_thumbnail(path_to_img=self.photo, geometry=geometry,
                             **kwargs)<|MERGE_RESOLUTION|>--- conflicted
+++ resolved
@@ -483,13 +483,6 @@
                         DerivableFieldsMixin):
     TIMEZONE_AWARE_FIELD_NAME = 'assignment'
 
-<<<<<<< HEAD
-    # TODO: remove with .last_comment_from field
-    class CommentAuthorTypes(DjangoChoices):
-        NOBODY = ChoiceItem(0)
-        STUDENT = ChoiceItem(1)
-        TEACHER = ChoiceItem(2)
-=======
     class States(DjangoChoices):
         NOT_SUBMITTED = ChoiceItem(
             "not_submitted", _("Assignment|not submitted"),
@@ -509,7 +502,7 @@
         EXCELLENT = ChoiceItem(
             "excellent", _("Assignment|excellent"),
             abbr="5", css_class="excellent")
->>>>>>> 16ce003b
+
 
     assignment = models.ForeignKey(
         Assignment,
