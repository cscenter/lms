import logging
from typing import NamedTuple

import rules

from django.conf import settings

from auth.permissions import Permission, add_perm
from courses.constants import AssignmentFormat
<<<<<<< HEAD
from courses.models import Assignment, Course, CourseGroupModes, StudentGroupTypes
=======
from courses.models import (
    Assignment, AssignmentAttachment, Course, CourseGroupModes, CourseNews,
    StudentGroupTypes
)
>>>>>>> af839fd8
from learning.models import (
    AssignmentGroup, CourseInvitation, Enrollment, StudentAssignment, StudentGroup
)
from learning.services import CourseRole, course_access_role
from learning.services.enrollment_service import is_course_failed_by_student
from learning.settings import StudentStatuses
from users.models import StudentProfile, User

logger = logging.getLogger(__name__)


class EnrollPermissionObject(NamedTuple):
    course: Course
    student_profile: StudentProfile


class InvitationEnrollPermissionObject(NamedTuple):
    course_invitation: CourseInvitation
    student_profile: StudentProfile


@rules.predicate
def enroll_in_course(user, permission_object: EnrollPermissionObject):
    course = permission_object.course
    student_profile = permission_object.student_profile
    if not course.enrollment_is_open:
        logger.debug("Enrollment is closed")
        return False
    if course.is_capacity_limited and not course.places_left:
        return False
    if not student_profile:
        return
    if not student_profile.is_active:
        logger.debug("Permissions for student with inactive profile "
                     "are restricted")
        return False
    if course.main_branch_id != student_profile.branch_id:  # avoid db hit
        if not any(b.pk == student_profile.branch_id for b in course.branches.all()):
            logger.debug("Student with branch %s could not enroll in the "
                         "course %s", student_profile.branch_id, course)
            return False
    return True


@rules.predicate
def has_active_status(user):
    if user.is_curator:
        return True
    student_profile = user.get_student_profile(settings.SITE_ID)
    if not student_profile:
        return False
    return not StudentStatuses.is_inactive(student_profile.status)


@rules.predicate
def learner_has_access_to_the_assignment(user: User,
                                         student_assignment: StudentAssignment):
    if user.id != student_assignment.student_id:
        return False
    course = student_assignment.assignment.course
    enrollment = user.get_enrollment(course.pk)
    if not enrollment:
        return False
    student_profile = enrollment.student_profile
    if student_profile.is_active and not is_course_failed_by_student(course, user):
        return True
    # If student failed the course or was expelled at all, deny
    # access only when he has no submissions or positive
    # grade on assignment
    # XXX: Take into account only student comments since only
    # they could be treated as `submission`.
    return student_assignment.has_comments(user) or student_assignment.score


@add_perm
class ViewStudyMenu(Permission):
    name = "learning.view_study_menu"


@add_perm
class ViewTeachingMenu(Permission):
    name = "learning.view_teaching_menu"


@add_perm
class AccessTeacherSection(Permission):
    name = 'teaching.access_teacher_section'


@add_perm
class ViewCourseNews(Permission):
    name = "learning.view_course_news"

    @staticmethod
    @rules.predicate
    def rule(user, course: Course):
        role = course_access_role(course=course, user=user)
        return role != CourseRole.NO_ROLE and role != CourseRole.STUDENT_RESTRICT


@add_perm
class CreateCourseNews(Permission):
    name = "learning.create_course_news"


@add_perm
class CreateOwnCourseNews(Permission):
    name = "teaching.create_course_news"

    @staticmethod
    @rules.predicate
    def rule(user, course: Course):
        return course.is_actual_teacher(user.pk)


@add_perm
class EditCourseNews(Permission):
    name = "learning.edit_course_news"


@add_perm
class EditOwnCourseNews(Permission):
    name = "teaching.edit_course_news"

    @staticmethod
    @rules.predicate
    def rule(user, news: CourseNews):
        course = news.course
        return course.is_actual_teacher(user.pk)


@add_perm
class DeleteCourseNews(Permission):
    name = "learning.delete_course_news"


@add_perm
class DeleteOwnCourseNews(Permission):
    name = "teaching.delete_course_news"

    @staticmethod
    @rules.predicate
    def rule(user, news: CourseNews):
        course = news.course
        return course.is_actual_teacher(user.pk)


@add_perm
class ViewCourseReviews(Permission):
    name = "learning.view_course_reviews"

    @staticmethod
    @rules.predicate
    def rule(user, course: Course):
        return course.enrollment_is_open


@add_perm
class ViewEnrollments(Permission):
    """
    User with this permission has access to view all course enrollments.

    Note:
        Related Permissions use `course` instance as a permission object.
    """
    name = "learning.view_enrollment"

    @staticmethod
    @rules.predicate
    def rule(user, course: Course):
        return True


@add_perm
class ViewRelatedEnrollments(Permission):
    name = "teaching.view_enrollment"

    @staticmethod
    @rules.predicate
    def rule(user, course: Course):
        return course.is_actual_teacher(user.pk)


@add_perm
class ViewLibrary(Permission):
    name = "study.view_library"
    rule = has_active_status


@add_perm
class ViewOwnEnrollments(Permission):
    name = "study.view_own_enrollments"
    rule = has_active_status


@add_perm
class ViewStudentAssignmentList(Permission):
    name = "learning.view_studentassignments"


@add_perm
class ViewStudentAssignment(Permission):
    name = "learning.view_studentassignment"


@add_perm
class ViewRelatedStudentAssignment(Permission):
    name = "teaching.view_studentassignment"

    @staticmethod
    @rules.predicate
    def rule(user, student_assignment: StudentAssignment):
        course = student_assignment.assignment.course
        return course.is_actual_teacher(user.pk)


@add_perm
class EditStudentAssignment(Permission):
    name = "learning.change_studentassignment"


@add_perm
class EditOwnStudentAssignment(Permission):
    name = "teaching.change_studentassignment"

    @staticmethod
    @rules.predicate
    def rule(user, student_assignment: StudentAssignment):
        course: Course = student_assignment.assignment.course
        return course.is_actual_teacher(user.pk)


# FIXME: возможно, view_assignments надо отдать куратору и преподавателю. А студенту явный view_own_assignments.
#  Но, блин, этот дурацкий случай для отчисленных студентов :< И own ничего не чекает, никакой бизнес-логики на самом деле не приаттачено(((((((((
@add_perm
class ViewOwnStudentAssignments(Permission):
    name = "study.view_own_assignments"
    rule = has_active_status


@add_perm
class ViewOwnStudentAssignment(Permission):
    name = "study.view_own_assignment"
    rule = learner_has_access_to_the_assignment


@add_perm
class ViewSchedule(Permission):
    name = "study.view_schedule"
    rule = has_active_status


@add_perm
class ViewCourses(Permission):
    name = "study.view_courses"
    rule = has_active_status


@add_perm
class ViewFAQ(Permission):
    name = "study.view_faq"
    rule = has_active_status


@add_perm
class ViewGradebook(Permission):
    name = "teaching.view_gradebook"


@add_perm
class ViewOwnGradebook(Permission):
    name = "teaching.view_own_gradebook"

    @staticmethod
    @rules.predicate
    def rule(user, course: Course):
        return user in course.teachers.all()


@add_perm
class EditGradebook(Permission):
    name = "teaching.edit_gradebook"


@add_perm
class EditOwnGradebook(Permission):
    name = "teaching.edit_own_gradebook"

    @staticmethod
    @rules.predicate
    def rule(user, course: Course):
        # FIXME: check course is ended
        return course.is_actual_teacher(user.pk)


@add_perm
class ViewAssignmentAttachment(Permission):
    name = "learning.view_assignment_attachment"


@add_perm
class ViewAssignmentAttachmentAsLearner(Permission):
    name = "study.view_assignment_attachment"

    @staticmethod
    @rules.predicate
    def rule(user, assignment: Assignment):
        try:
            student_assignment = (StudentAssignment.objects
                                  .get(student=user,
                                       assignment_id=assignment.pk))
            return learner_has_access_to_the_assignment(user, student_assignment)
        except StudentAssignment.DoesNotExist:
            return False


@add_perm
class ViewAssignmentAttachmentAsTeacher(Permission):
    name = "teaching.view_assignment_attachment"

    @staticmethod
    @rules.predicate
    def rule(user, assignment: Assignment):
        course = assignment.course
        return user in course.teachers.all()


@add_perm
class CreateAssignmentComment(Permission):
    name = "learning.create_assignment_comment"


@add_perm
class CreateAssignmentCommentAsLearner(Permission):
    name = "study.create_assignment_comment"

    @staticmethod
    @rules.predicate
    def rule(user, student_assignment: StudentAssignment):
        student_profile = user.get_student_profile()
        if student_profile.status in StudentStatuses.inactive_statuses:
            return False
        return student_assignment.student_id == user.id


@add_perm
class CreateAssignmentCommentAsTeacher(Permission):
    name = "teaching.create_assignment_comment"

    @staticmethod
    @rules.predicate
    def rule(user, student_assignment: StudentAssignment):
        course = student_assignment.assignment.course
        return course.is_actual_teacher(user.pk)


@add_perm
class CreateAssignmentSolution(Permission):
    name = "learning.create_assignment_solution"


@add_perm
class CreateOwnAssignmentSolution(Permission):
    name = "study.create_assignment_solution"

    @staticmethod
    @rules.predicate
    def rule(user, student_assignment: StudentAssignment):
        submission_format = student_assignment.assignment.submission_type
        if submission_format == AssignmentFormat.NO_SUBMIT:
            return False
        student_profile = user.get_student_profile()
        if student_profile.status in StudentStatuses.inactive_statuses:
            return False
        return student_assignment.student_id == user.id


@add_perm
class DownloadAssignmentSolutions(Permission):
    name = "learning.download_assignment_solutions"


@add_perm
class ViewAssignmentCommentAttachment(Permission):
    name = "learning.view_assignment_comment_attachment"


@add_perm
class ViewAssignmentCommentAttachmentAsLearner(Permission):
    name = "study.view_assignment_comment_attachment"
    rule = learner_has_access_to_the_assignment


@add_perm
class ViewAssignmentCommentAttachmentAsTeacher(Permission):
    name = "teaching.view_assignment_comment_attachment"

    @staticmethod
    @rules.predicate
    def rule(user, student_assignment: StudentAssignment):
        course = student_assignment.assignment.course
        return course.is_actual_teacher(user.pk)


@add_perm
class EditOwnAssignmentExecutionTime(Permission):
    """
    Access is granted to the student after course teacher assessed student work
    """
    name = "study.update_own_assignment_execution_time"

    @staticmethod
    @rules.predicate
    def rule(user, sa: StudentAssignment):
        return sa.student_id == user.id and sa.score is not None


@add_perm
class EnrollInCourse(Permission):
    name = "learning.enroll_in_course"
    rule = enroll_in_course


@add_perm
class EnrollInCourseByInvitation(Permission):
    name = "learning.enroll_in_course_by_invitation"

    @staticmethod
    @rules.predicate
    def rule(user, permission_object: InvitationEnrollPermissionObject):
        course_invitation = permission_object.course_invitation
        if not course_invitation or not course_invitation.is_active:
            return False
        perm_obj = EnrollPermissionObject(
            course_invitation.course,
            permission_object.student_profile)
        return enroll_in_course(user, perm_obj)


@add_perm
class LeaveCourse(Permission):
    name = "learning.leave_course"

    @staticmethod
    @rules.predicate
    def rule(user, course: Course):
        """Student could leave the course before enrollment deadline."""
        if not course.enrollment_is_open:
            return False
        enrollment = user.get_enrollment(course)
        if not enrollment:
            return False
        return True


@add_perm
class CreateStudentGroup(Permission):
    """Allows to create any student group."""
    name = "learning.create_student_group"

    @staticmethod
    @rules.predicate
    def rule(user: User, course: Course):
        return course.group_mode != CourseGroupModes.NO_GROUPS


@add_perm
class CreateStudentGroupAsTeacher(Permission):
    """Allows course teacher to create student group of this course."""

    name = "teaching.create_student_group"

    @staticmethod
    @rules.predicate
    def rule(user: User, course: Course):
        if course.group_mode == CourseGroupModes.NO_GROUPS:
            return False
        return user in course.teachers.all()


@add_perm
class ViewStudentGroup(Permission):
    """Allows to view any student group."""

    name = "learning.view_student_group"


@add_perm
class ViewStudentGroupAsTeacher(Permission):
    """Allows course teacher to view student group(s) of the course."""

    name = "teaching.view_student_group"

    @staticmethod
    @rules.predicate
    def rule(user: User, course: Course):
        return user in course.teachers.all()


@add_perm
class UpdateStudentGroup(Permission):
    """Allows to update any student group."""

    name = "learning.update_student_group"


@add_perm
class UpdateStudentGroupAsTeacher(Permission):
    """Allows course teacher to update student group of this course."""

    name = "teaching.update_student_group"

    @staticmethod
    @rules.predicate
    def rule(user: User, student_group: StudentGroup):
        if student_group.type != StudentGroupTypes.MANUAL:
            return False
        return user in student_group.course.teachers.all()


@add_perm
class DeleteStudentGroup(Permission):
    """Allows to delete any manually created student group."""

    name = "learning.delete_student_group"

    @staticmethod
    @rules.predicate
    def rule(user: User, student_group: StudentGroup):
        return student_group.type == StudentGroupTypes.MANUAL


@add_perm
class DeleteStudentGroupAsTeacher(Permission):
    """Allows course teacher to delete student group of this course."""

    name = "teaching.delete_student_group"

    @staticmethod
    @rules.predicate
    def rule(user: User, student_group: StudentGroup):
        if student_group.type != StudentGroupTypes.MANUAL:
            return False
        if user not in student_group.course.teachers.all():
            return False
        # FIXME: The main problem that requirements below are implicit. We can't show user tips what to do to meet the requirements. + db queries are duplicated in permissions check and action method
        # Disallow student group deletion if any assignment already
        # restricted to this student group
        restricted_to = (AssignmentGroup.objects
                         .filter(group=student_group))
        if restricted_to.exists():
            return False
        active_students_in_group = (Enrollment.active
                                    .filter(student_group=student_group))
        return not active_students_in_group.exists()<|MERGE_RESOLUTION|>--- conflicted
+++ resolved
@@ -7,14 +7,10 @@
 
 from auth.permissions import Permission, add_perm
 from courses.constants import AssignmentFormat
-<<<<<<< HEAD
-from courses.models import Assignment, Course, CourseGroupModes, StudentGroupTypes
-=======
 from courses.models import (
     Assignment, AssignmentAttachment, Course, CourseGroupModes, CourseNews,
     StudentGroupTypes
 )
->>>>>>> af839fd8
 from learning.models import (
     AssignmentGroup, CourseInvitation, Enrollment, StudentAssignment, StudentGroup
 )
