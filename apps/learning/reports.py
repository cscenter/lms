--- conflicted
+++ resolved
@@ -442,12 +442,8 @@
         return DataFrame.from_records(columns=headers, data=data, index='ID')
 
     def get_queryset(self):
-<<<<<<< HEAD
         exclude_grades = GradeTypes.unsatisfactory_grades
-=======
-        exclude_grades = [GradeTypes.UNSATISFACTORY, GradeTypes.NOT_GRADED]
         exclude_project_grades = [ProjectGradeTypes.UNSATISFACTORY, ProjectGradeTypes.NOT_GRADED]
->>>>>>> 96854f99
         enrollments_prefetch = get_enrollments_progress(
             lookup='user__enrollment_set',
             filters=[~Q(grade__in=exclude_grades)]
