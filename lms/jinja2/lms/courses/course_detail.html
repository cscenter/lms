{% extends "lms/layouts/v1_base.html" %}

{% block title %}{{ course.meta_course.name }}, {{ course.semester }}{% endblock title %}
{% block body_attrs %} data-init-sections="courseDetails"{% endblock body_attrs %}

{% block javascripts %}
  {% if user.is_curator %}{{ render_bundle('supervising', config='V1') }}{% endif %}
{% endblock javascripts %}

{% set user = request.user %}

{% block content %}
  {%- set tz = request.user.time_zone -%}
  <div class="container" id="course-detail-page">
    <div class="row">
      <div class="col-xs-9">
        <h2 class="course-main-title">
          {{ course.meta_course.name }}{% if request.user.is_curator %}
            <a href="{{ url('admin:courses_course_change', object_id=course.pk) }}" target="_blank"><i
              class="fa fa-pencil-square-o"></i></a>{% endif %}<br>
          <small>{{ course.main_branch.name }} / {{ course.semester }}, <a href="{{ course.meta_course.get_absolute_url() }}">посмотреть
            все семестры</a></small>
        </h2>

        <ul class="nav nav-tabs square" role="tablist" id="course-detail-page__tablist">
          {% for tab in course_tabs %}
            <li role="presentation" {% if tab.is_default %}class="active"{% endif %}>
              <a role="tab"
                 aria-expanded="{% if tab.is_default %}true{% else %}false{% endif %}"
                 aria-controls="course-{{ tab.type }}"
                 data-toggle="tab"
                 data-target="#course-{{ tab.type }}"
                {% if tab.type == "news" and unread_news is not none %}
                 data-has-unread="{% if unread_news > 0 %}true{% else %}false{% endif %}"
                 data-notifications-url="{{ course.get_course_news_notifications_url() }}"
                {% endif %}
                 href="{{ course.get_absolute_url() }}{{ tab.type }}/">
                {{ tab.name }}{% if tab.type == "news" and unread_news is not none and unread_news > 0 %}
                  <span class="badge badge-success">+{{ unread_news }}</span>{% endif %}
              </a>
            </li>
          {% endfor %}
        </ul>

        <div class="tab-content">
          {% with tab=course_tabs.about %}
            <div class="tab-pane {% if tab.is_default %}active{% endif %}" role="tabpanel" id="course-{{ tab.type }}">
              <div class="ubertext course-description">
                {% if course.description %}
                  {{ course.description|markdown("course_description", 3600, course.pk, course.modified, request.LANGUAGE_CODE) }}
                {% else %}
                  TBA
                {% endif %}
                {% if can_view_course_internal_description and course.internal_description %}
                  {{ course.internal_description|markdown("course_internal_description", 3600, course.pk, course.modified) }}
                {% endif %}
              </div>
            </div>
          {% endwith %}

          {% if "contacts" in course_tabs and course_tabs.contacts.tab_panel %}
            {% with tab=course_tabs.contacts %}
              <div class="tab-pane {% if tab.is_default %}active{% endif %}" role="tabpanel" id="course-{{ tab.type }}">
                {% for course_teacher in tab.tab_panel.context['items'] %}
                  {% with user_object = course_teacher.teacher %}
                    <h4>{{ user_object.get_full_name() }}</h4>
                    {{ user_object.private_contacts|markdown("user_private_contacts", 3600, user_object.pk, user_object.modified) }}
                  {% endwith %}
                {% endfor %}
              </div>
            {% endwith %}
          {% endif %}

          {% if "reviews" in course_tabs and course_tabs.reviews.tab_panel %}
            {% with tab=course_tabs.reviews %}
              <div class="tab-pane {% if tab.is_default %}active{% endif %}" role="tabpanel" id="course-{{ tab.type }}">
                {% for review in tab.tab_panel.context['items'] %}
                  <h4>{{ review.course.semester|title }}, {{ review.course.main_branch.name }}</h4>
                  {{ review.text|markdown("course_reviews", 3600, review.pk, review.modified) }}
                {% endfor %}
              </div>
            {% endwith %}
          {% endif %}

          {% if "classes" in course_tabs and course_tabs.classes.tab_panel %}
            {% with tab=course_tabs.classes %}
              <div class="tab-pane {% if tab.is_default %}active{% endif %}" role="tabpanel" id="course-{{ tab.type }}">
                <table class="table timetable" width="100%">
                  <thead>
                  <tr>
                    <th class="nobreak">{% trans %}Date and time{% endtrans %}</th>
                    <th>{% trans %}Class|Name{% endtrans %}</th>
                    <th style="min-width: 140px;">{% trans %}Venue|short{% endtrans %}</th>
                    <th style="width: 110px;">{% trans %}Materials{% endtrans %}</th>
                  </tr>
                  </thead>
                  {% for course_class in tab.tab_panel.context['items'] %}
                    <tr>
                      <td>{{ course_class.starts_at_local(tz)|date("d E") }}<br><span
                        class="text-muted">{{ course_class.starts_at_local(tz)|time("H:i") }}–{{ course_class.ends_at_local(tz)|time("H:i") }}</span>
                      </td>
                      <td>
                        <a href="{{ course_class.get_absolute_url() }}">
                          {{ course_class.name }}</a><span class="text-muted">, {% if course_class.type == 'lecture' %}{% trans %}Lecture{% endtrans %}{% else %}{% trans %}Seminar{% endtrans %}</span>{% endif %}
                      </td>
                      <td>
                        <a href="{{ course_class.venue.location.get_absolute_url() }}">{{ course_class.venue.full_name }}</a>
                      </td>
                      <td>
                        {% if course_class.materials_is_public or has_access_to_private_materials %}
                          {% with available_materials = course_class.get_available_materials() %}
                            {% if available_materials %}
                              {% for m in available_materials %}
                                <a href="{{ course_class.get_absolute_url() }}#{{ m.type }}">{{ m.name }}</a>{% if not loop.last %},
                                {{ loop.cycle(' ', '&nbsp;') }}{% if loop.index % 2 == 0 %} {% else %}&nbsp;{% endif %}
                              {% endif %}{% endfor %}
                            {% else %}
                              {% trans %}No{% endtrans %}
                            {% endif %}
                          {% endwith %}
                        {% endif %}
                      </td>
                    </tr>
                  {% endfor %}
                </table>
              </div>
            {% endwith %}
          {% endif %}

          {% if "assignments" in course_tabs and course_tabs.assignments.tab_panel %}
            {% with tab=course_tabs.assignments %}
              <div class="tab-pane {% if tab.is_default %}active{% endif %}" role="tabpanel" id="course-{{ tab.type }}">
                <table class="table timetable">
                  <thead>
                  <tr>
                    <th>{% trans %}Deadline{% endtrans %}</th>
                    <th>{% trans %}Title{% endtrans %}</th>
                    <th class="nobreak" width="25%">{% trans %}Submission Type{% endtrans %}</th>
                    <th style="width: 110px;">{% trans %}Files{% endtrans %}</th>
                  </tr>
                  </thead>
                  {% for assignment in tab.tab_panel.context['items'] %}
                    <tr>
                      <td>
                        <div class="assignment-deadline">
                          {% set assignment_deadline_at_local = assignment.deadline_at_local(tz) %}
                          {{ assignment_deadline_at_local|date("d E") }}<br>
                          <span class="text-muted">{{ assignment_deadline_at_local|time("H:i") }}</span>
                        </div>
                      </td>
                      <td>
                        {% if assignment.magic_link %}
                          <a href="{{ assignment.magic_link }}">{{ assignment.title }}</a>
                        {% else %}
                          <div>{{ assignment.title }}</div>
                        {% endif %}
                      </td>
                      <td>{{ assignment.get_submission_type_display() }}</td>
                      <td>
                        {% for attachment in assignment.assignmentattachment_set.all() %}
                          {% if assignment.magic_link %}
                            <a href="{{ attachment.get_download_url() }}">{{ attachment.file_ext }}</a>{% if not loop.last %}, {% endif %}
                          {% else %}
                            {{ attachment.file_ext }}{% if not loop.last %}, {% endif %}
                          {% endif %}
                        {% else %}
                          Нет
                        {% endfor %}
                      </td>
                    </tr>
                  {% endfor %}
                </table>
              </div>
            {% endwith %}
          {% endif %}

          {% if "news" in course_tabs and course_tabs.news.tab_panel %}
            {% with tab=course_tabs.news %}
              <div class="tab-pane {% if tab.is_default %}active{% endif %}" role="tabpanel" id="course-{{ tab.type }}">
                {% for news in tab.tab_panel.context['items'] %}
                  <div class="panel bg-gray" id="news-{{ news.pk }}">
                    <div class="panel-body">
                      {% set news_created_local = news.created_local(tz) %}
                      <div class="date">{{ news_created_local|date("d E Y") }}</div>
                      <h4>{{ news.title }}{% if user.is_curator or user.is_teacher and is_actual_teacher %}
                        <a href="#news-{{ news.pk }}"><i class="fa fa-link" aria-hidden="true"></i></a>{% endif %}</h4>
                      <div class="ubertext shorten">
                        {{ news.text|markdown("co_news_text", 3600, news.pk, news.modified) }}
                      </div>
                    </div>
                    {% if user.is_curator or user.is_teacher and is_actual_teacher %}
                      <div class="panel-footer">
                        {% if user.is_curator %}<a class="show_unread_notifications" title="Показать, кто не прочитал новость на сайте"
                                                   href="{{ news.get_stats_url() }}"><i class="fa fa-table"
                                                                                        aria-hidden="true"></i></a>{% endif %}
                        <a class="pull-right" href="{{ news.get_delete_url() }}">{% trans %}delete{% endtrans %}</a>
                        <a class="__pr5 pull-right" href="{{ news.get_update_url() }}">{% trans %}edit{% endtrans %}</a>
                      </div>
                    {% endif %}
                  </div>
                {% endfor %}
              </div>
            {% endwith %}
          {% endif %}
        </div>
      </div>

      <div class="col-xs-3">
        {% if user.is_authenticated %}
          <div class="o-buttons-vertical">
            {% set can_leave_course = request.user.has_perm("learning.leave_course", course) %}
            {% if can_leave_course %}
              <a href="{{ course.get_unenroll_url() }}" class="btn btn-danger btn-block">{% trans %}Unenroll from the course{% endtrans %}</a>
            {% else %}
              {% set can_enroll = can_enroll_in_course(request.user, course, request.user.get_student_profile()) %}
              {% if can_enroll %}
                {% if course.ask_enrollment_reason %}
                  <a href="{{ course.get_enroll_url() }}" class="btn btn-primary btn-block">
                    {% trans %}Enroll in the course{% endtrans %}
                    {% if course.is_capacity_limited %}
                      <br><small>{% trans %}Places available{% endtrans %}: {{ course.places_left }}</small>
                    {% endif %}
                  </a>
                {% else %}
                  <form action="{{ course.get_enroll_url() }}" method="POST" class="my-5">
                    {% csrf_token %}
                    <button type="submit" class="btn btn-primary btn-block">
                      {% trans %}Enroll in the course{% endtrans %}
                      {% if course.is_capacity_limited %}
                        <br><small>{% trans %}Places available{% endtrans %}: {{ course.places_left }}</small>
                      {% endif %}
                    </button>
                  </form>
                {% endif %}
              {% endif %}
            {% endif %}
            {% if can_add_assignment %}
              <a href="{{ course.get_create_assignment_url() }}" class="btn btn-primary btn-outline btn-block" role="button">{% trans %}Add assignment{% endtrans %}</a>
            {% endif %}
<<<<<<< HEAD
            {% if can_edit_description %}
              <a href = "{{ course.get_update_url() }}" class ="btn btn-primary btn-outline btn-block" role="button" > {% trans %}Edit description{% endtrans %} </a>
            {% endif %}
            {% if user.is_curator or user.is_teacher and is_actual_teacher %}
=======
            {% if cad_add_news %}
>>>>>>> a9673254
              <a href="{{ course.get_create_news_url() }}" class="btn btn-primary btn-outline btn-block" role="button">{% trans %}Add news{% endtrans %}</a>
            {% endif %}
            {% if can_add_course_classes %}
              <a href="{{ course.get_create_class_url() }}" class="btn btn-primary btn-outline btn-block">{% trans %}Add class{% endtrans %}</a>
<<<<<<< HEAD
=======
            {% endif %}
            {% if user.is_curator or user.is_teacher and is_actual_teacher %}
              <a href="{{ course.get_update_url() }}" class="btn btn-primary btn-outline btn-block" role="button">{% trans %}Edit description{% endtrans %}</a>
>>>>>>> a9673254
              {% if course.group_mode == CourseGroupModes.MANUAL %}
                <a href="{{ get_student_groups_url(course) }}" class="btn btn-primary btn-outline btn-block" role="button">Группы студентов</a>
              {% endif %}
            {% endif %}

            {% if survey_url %}
              {% if request_user_enrollment is not none or user.is_curator %}
                <a class=" btn btn-default btn-block btn-success"
                   href="{{ survey_url }}"
                   target="_blank">{% trans %}Start survey{% endtrans %}</a>
              {% endif %}
            {% endif %}
          </div>
        {% endif %}
        <div class="o-users-vlist">
          <ul class="list-unstyled">
            {% for course_teacher in teachers.main %}
              {% with teacher=course_teacher.teacher %}
                <li>
                  <a href="{{ teacher.teacher_profile_url() }}">
                    {% if teacher.photo %}
                      {% with im = teacher.get_thumbnail(teacher.ThumbnailSize.BASE, use_stub=True, stub_official=True) -%}
                        <img alt="{{ teacher.get_full_name() }}" src="{{ im.url }}" width="{{ im.width }}" height="{{ im.height }}" /><br>
                      {% endwith -%}
                    {% endif %}
                    {{ teacher.get_full_name() }}
                  </a>
                </li>
              {% endwith %}
            {% endfor %}
          </ul>
        </div>
        {% if teachers.others %}
          <div class="o-users-vlist">
            <h4 class="text-center">{% if course.is_completed %}Помогали{% else %}Помогают{% endif %} с заданиями</h4>
            <ul class="list-unstyled">
              {% for course_teacher in teachers.others %}
                {% with teacher=course_teacher.teacher %}
                  <li>
                    <a href="{{ teacher.teacher_profile_url() }}">{{ teacher.get_full_name() }}</a>
                  </li>
                {% endwith %}
              {% endfor %}
            </ul>
          </div>
        {% endif %}
      </div>
    </div>
  </div>

  {% include "lms/layouts/_modal.html" %}

{% endblock content %}<|MERGE_RESOLUTION|>--- conflicted
+++ resolved
@@ -237,24 +237,16 @@
             {% if can_add_assignment %}
               <a href="{{ course.get_create_assignment_url() }}" class="btn btn-primary btn-outline btn-block" role="button">{% trans %}Add assignment{% endtrans %}</a>
             {% endif %}
-<<<<<<< HEAD
             {% if can_edit_description %}
               <a href = "{{ course.get_update_url() }}" class ="btn btn-primary btn-outline btn-block" role="button" > {% trans %}Edit description{% endtrans %} </a>
             {% endif %}
-            {% if user.is_curator or user.is_teacher and is_actual_teacher %}
-=======
             {% if cad_add_news %}
->>>>>>> a9673254
               <a href="{{ course.get_create_news_url() }}" class="btn btn-primary btn-outline btn-block" role="button">{% trans %}Add news{% endtrans %}</a>
             {% endif %}
             {% if can_add_course_classes %}
               <a href="{{ course.get_create_class_url() }}" class="btn btn-primary btn-outline btn-block">{% trans %}Add class{% endtrans %}</a>
-<<<<<<< HEAD
-=======
             {% endif %}
             {% if user.is_curator or user.is_teacher and is_actual_teacher %}
-              <a href="{{ course.get_update_url() }}" class="btn btn-primary btn-outline btn-block" role="button">{% trans %}Edit description{% endtrans %}</a>
->>>>>>> a9673254
               {% if course.group_mode == CourseGroupModes.MANUAL %}
                 <a href="{{ get_student_groups_url(course) }}" class="btn btn-primary btn-outline btn-block" role="button">Группы студентов</a>
               {% endif %}
